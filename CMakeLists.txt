--- conflicted
+++ resolved
@@ -9,11 +9,7 @@
 
 if( NOT ${CMakeBuild_FOUND} )
   if (NOT CMSB_TAG)
-<<<<<<< HEAD
     set(CMSB_TAG 3a31cf32c35b3e65ee1d25d9a2846556fc2be0b0)
-=======
-    set(CMSB_TAG imp)
->>>>>>> ddf8fd8d
     if (ENABLE_DEV_MODE)
       set(CMSB_TAG master)
     endif()
