--- conflicted
+++ resolved
@@ -81,10 +81,8 @@
 
 }
 
-<<<<<<< HEAD
-=======
+
 extern "C" {
->>>>>>> d6deaef3
 add_fn ccsd_t1_1_, ccsd_t1_2_1_, ccsd_t1_2_2_1_, ccsd_t1_3_1_;  // ccsd_t1
 add_fn ccsd_t1_5_1_, ccsd_t1_6_1_;  // ccsd_t1
 add_fn ccsd_t2_1_, ccsd_t2_2_1_, ccsd_t2_2_2_1_;  // ccsd_t2
@@ -96,16 +94,14 @@
 mult_fn ccsd_t1_2_, ccsd_t1_3_2_, ccsd_t1_3_;
 mult_fn ccsd_t1_4_, ccsd_t1_5_2_, ccsd_t1_5_;
 mult_fn ccsd_t1_6_2_, ccsd_t1_6_, ccsd_t1_7_;
-<<<<<<< HEAD
                  
 static const auto sch = ExecutionMode::sch;
 static const auto fortran = ExecutionMode::fortran;
-=======
+
 }
 
 static const auto e_sch = ExecutionMode::sch;
 static const auto e_fortran = ExecutionMode::fortran;
->>>>>>> d6deaef3
 
 template<typename T>
 void ccsd_t1(Scheduler& sch, Tensor<T>& f1, Tensor<T>& i0,
@@ -122,11 +118,9 @@
       (ccsd_t1_1_    |= i0(p2,h1)            =        f1(p2,h1))
       (ccsd_t1_2_1_  |= t1_2_1(h7,h1)        =        f1(h7,h1))
       (ccsd_t1_2_2_1_|= t1_2_2_1(h7,p3)      =        f1(h7,p3))
-<<<<<<< HEAD
       (ccsd_t1_2_2_2_|= t1_2_2_1(h7,p3)     += -1   * t1(p5,h6)       * v2(h6,h7,p3,p5))
-=======
+
       (ccsd_t1_2_2_2_ |= t1_2_2_1(h7,p3)     += -1   * t1(p5,h6)       * v2(h6,h7,p3,p5))
->>>>>>> d6deaef3
       (ccsd_t1_2_2_  |= t1_2_1(h7,h1)       +=        t1(p3,h1)       * t1_2_2_1(h7,p3))
       (ccsd_t1_2_3_  |= t1_2_1(h7,h1)       += -1   * t1(p4,h5)       * v2(h5,h7,h1,p4))
       (ccsd_t1_2_4_  |= t1_2_1(h7,h1)       += -0.5 * t2(p3,p4,h1,h5) * v2(h5,h7,p3,p4))
@@ -323,7 +317,6 @@
 
 
       ccsd_e(sch, d_f1, d_e, d_t1, d_t2, d_v2);
-<<<<<<< HEAD
       ccsd_t1(sch, d_f1, *d_r1s[off], d_t1, d_t2, d_v2);
       //ccsd_t2(sch, d_f1, *d_r2s[off], d_t1, d_t2, d_v2);
 
@@ -331,11 +324,9 @@
       tensor_print(d_t1);
       std::cout << "end tensor print d_t1\n";
 
-=======
       sch((*d_r1s[off])(p2,h1)            =        d_f1(p2,h1));
       //ccsd_t1(sch, d_f1, *d_r1s[off], d_t1, d_t2, d_v2);
       //ccsd_t2(sch, d_f1, *d_r2s[off], d_t1, d_t2, d_v2);
->>>>>>> d6deaef3
       sch(d_r1_residual() = 0)
         (d_r1_residual() += (*d_r1s[off])()  * (*d_r1s[off])())
         (d_r2_residual() = 0)
