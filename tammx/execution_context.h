--- conflicted
+++ resolved
@@ -41,15 +41,6 @@
 
   template<typename T, typename ...Args>
   void allocate(Tensor<T>& tensor, Args& ... tensor_list) {
-<<<<<<< HEAD
-/** \warning
-*  totalview LD on following statement
-*  forward traced to tammx::Tensor<double>::alloc in shared_ptr_base.h
-*  back traced to ccsd_driver<double> line 37 execution_context.h
-*  back traced to main line 607 ccsd_driver.cc
-*/
-    tensor.alloc(pg_, default_distribution_, default_memory_manager_);
-=======
     tensor.alloc(default_distribution_, default_memory_manager_);
     allocate(tensor_list...);
   }
@@ -61,7 +52,6 @@
   template<typename T, typename ...Args>
   void allocate_local(Tensor<T>& tensor, Args& ... tensor_list) {
     tensor.alloc(default_distribution_, memory_manager_local_);
->>>>>>> b684270e
     allocate(tensor_list...);
   }
 
