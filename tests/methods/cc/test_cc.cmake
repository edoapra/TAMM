
include(TargetMacros)
add_mpi_unit_test(CD_SVD_GA 2 "${CMAKE_SOURCE_DIR}/../inputs/h2o.nwx")
add_mpi_unit_test(CD_CCSD_CS 2 "${CMAKE_SOURCE_DIR}/../inputs/h2o.nwx")

<<<<<<< HEAD
if(NWX_CUDA)
=======
if(USE_CUDA)
>>>>>>> ea50e105
    set(CCSD_T_SRCDIR ${CMAKE_CURRENT_SOURCE_DIR}/methods/cc/ccsd_t)
    set(CCSD_T_CUDA_SRCS 
        ${CCSD_T_SRCDIR}/memory.cu  
        ${CCSD_T_SRCDIR}/header.hpp
        ${CCSD_T_SRCDIR}/hybrid.cpp
        ${CCSD_T_SRCDIR}/util_getppn.cpp
        ${CCSD_T_SRCDIR}/ccsd_t_gpu.hpp
        ${CCSD_T_SRCDIR}/ccsd_t_singles_gpu.hpp
        ${CCSD_T_SRCDIR}/ccsd_t_doubles_gpu.hpp
        )
    set(CCSD_T_NWC_SRCS ${CCSD_T_CUDA_SRCS} ${CCSD_T_SRCDIR}/sd_t_total.cu)
    set(CCSD_T_TGEN_SRCS ${CCSD_T_CUDA_SRCS} 
            ${CCSD_T_SRCDIR}/sd_t_total_tgen.cu)
    set(CCSD_T_TGEN_FUSED_SRCS ${CCSD_T_CUDA_SRCS} 
            ${CCSD_T_SRCDIR}/sd_t_total.cu
            ${CCSD_T_SRCDIR}/direct_sd1.cu
            ${CCSD_T_SRCDIR}/direct_sd2.cu)  
    set(CCSD_T_TGEN_FUSED_SRCS ${CCSD_T_CUDA_SRCS}  
            ${CCSD_T_SRCDIR}/sd_t_total.cu
            ${CCSD_T_SRCDIR}/ccsd_t_gpu_tgen.hpp
            ${CCSD_T_SRCDIR}/ccsd_t_gpu_all_fused.hpp
            ${CCSD_T_SRCDIR}/ccsd_t_tgen_all_fused.cu)
    add_mpi_cuda_unit_test(CCSD_T "${CCSD_T_NWC_SRCS}" 2 "${CMAKE_SOURCE_DIR}/../inputs/h2o.nwx")
    add_mpi_cuda_unit_test(CCSD_T_tgen "${CCSD_T_TGEN_SRCS}" 2 "${CMAKE_SOURCE_DIR}/../inputs/h2o.nwx")
    add_mpi_cuda_unit_test(CCSD_T_tgen_fused "${CCSD_T_TGEN_FUSED_SRCS}" 2 "${CMAKE_SOURCE_DIR}/../inputs/h2o.nwx")
endif()<|MERGE_RESOLUTION|>--- conflicted
+++ resolved
@@ -3,11 +3,7 @@
 add_mpi_unit_test(CD_SVD_GA 2 "${CMAKE_SOURCE_DIR}/../inputs/h2o.nwx")
 add_mpi_unit_test(CD_CCSD_CS 2 "${CMAKE_SOURCE_DIR}/../inputs/h2o.nwx")
 
-<<<<<<< HEAD
-if(NWX_CUDA)
-=======
 if(USE_CUDA)
->>>>>>> ea50e105
     set(CCSD_T_SRCDIR ${CMAKE_CURRENT_SOURCE_DIR}/methods/cc/ccsd_t)
     set(CCSD_T_CUDA_SRCS 
         ${CCSD_T_SRCDIR}/memory.cu  
