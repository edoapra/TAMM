
#ifndef TAMM_TESTS_HF_TAMM_HPP_
#define TAMM_TESTS_HF_TAMM_HPP_

// standard C++ headers
#include <cassert>
#include <chrono>
#include <cmath>
#include <fstream>
#include <functional>
#include <iomanip>
#include <iostream>
#include <sstream>
#include <tuple>
#include <vector>

// #define EIGEN_USE_BLAS
// #define EIGEN_USE_LAPACKE
// #define EIGEN_USE_MKL_ALL

#include "hf_tamm_common.hpp"

#define SCALE_DOWN_RESOURCES_HF 0

std::tuple<int, int, double, libint2::BasisSet, std::vector<size_t>, Tensor<double>, Tensor<double>, TiledIndexSpace, TiledIndexSpace> 
    hartree_fock(ExecutionContext &exc, const string filename,std::vector<libint2::Atom> atoms, OptionsMap options_map) {

    using libint2::Atom;
    using libint2::Engine;
    using libint2::Operator;
    using libint2::Shell;
    using libint2::BasisSet;

    /*** =========================== ***/
    /*** initialize molecule         ***/
    /*** =========================== ***/

    scf_options = options_map.scf_options;

    std::string basis = scf_options.basis;
    int maxiter = scf_options.maxiter;
    double conve = scf_options.conve;
    double convd = scf_options.convd;
    double tol_int = scf_options.tol_int;
    // int max_hist = scf_options.diis_hist; 
    auto debug = scf_options.debug;
    auto restart = scf_options.restart;

    // tol_int = std::min(tol_int, 0.01 * conve);

    auto hf_t1 = std::chrono::high_resolution_clock::now();

    // const auto ndocc1 = ndocc; //TODO: uhf

    // initializes the Libint integrals library ... now ready to compute
    libint2::initialize(false);

    /*** =========================== ***/
    /*** create basis set            ***/
    /*** =========================== ***/

    // LIBINT_INSTALL_DIR/share/libint/2.4.0-beta.1/basis
    libint2::BasisSet shells(std::string(basis), atoms);
    // auto shells = make_sto3g_basis(atoms);
    const size_t N = nbasis(shells);
    size_t nao = N;
    auto rank = exc.pg().rank();

    auto nnodes = GA_Cluster_nnodes();
    auto [hf_nnodes,ppn,hf_nranks] = get_hf_nranks(N);
    int ranks[hf_nranks];
    for (int i = 0; i < hf_nranks; i++) ranks[i] = i;

    #if SCALE_DOWN_RESOURCES_HF
      auto gcomm = exc.pg().comm();
      MPI_Group wgroup;
      MPI_Comm_group(gcomm,&wgroup);
      MPI_Group hfgroup;
      MPI_Group_incl(wgroup,hf_nranks,ranks,&hfgroup);
      MPI_Comm hf_comm;
      MPI_Comm_create(gcomm,hfgroup,&hf_comm);
    #endif

    
    if(rank == 0) {
      cout << "\nNumber of nodes, mpi ranks per node provided: " << nnodes << ", " << ppn << endl;
      #if SCALE_DOWN_RESOURCES_HF
        cout << "Number of nodes, mpi ranks per node used for SCF calculation: " << hf_nnodes << ", " << ppn << endl;
      #endif
      scf_options.print();
    }

    auto [ndocc, enuc]  = compute_NRE(exc, atoms);
    // compute OBS non-negligible shell-pair list
    compute_shellpair_list(exc, shells);

    if(rank==0) cout << "\nNumber of basis functions: " << N << endl;

    //DENSITY FITTING
    const auto dfbasisname = scf_options.dfbasis;
    bool do_density_fitting = false;
    if(!dfbasisname.empty()) do_density_fitting = true;

    if (do_density_fitting) {
      dfbs = BasisSet(dfbasisname, atoms);
      if (rank==0) cout << "density-fitting basis set rank = " << dfbs.nbf() << endl;
      // compute DFBS non-negligible shell-pair list
      #if 0
      {
        //TODO: Doesn't work to screen - revisit
        std::tie(dfbs_shellpair_list, dfbs_shellpair_data) = compute_shellpairs(dfbs);
        size_t nsp = 0;
        for (auto& sp : dfbs_shellpair_list) {
          nsp += sp.second.size();
        }
        if(rank==0) std::cout << "# of {all,non-negligible} DFBS shell-pairs = {"
                  << dfbs.size() * (dfbs.size() + 1) / 2 << "," << nsp << "}"
                  << endl;
      }
      #endif
      
    }
    std::unique_ptr<DFFockEngine> dffockengine(
        do_density_fitting ? new DFFockEngine(shells, dfbs) : nullptr);


    tamm::Tile tile_size = scf_options.AO_tilesize; //TODO
    IndexSpace AO{range(0, N)};
    std::tie(shell_tile_map, AO_tiles, AO_opttiles) = compute_AO_tiles(exc, shells);
    tAO = {AO, AO_opttiles};
    tAOt = {AO, AO_tiles};
    std::tie(mu, nu, ku) = tAO.labels<3>("all");
    std::tie(mup, nup, kup) = tAOt.labels<3>("all");

    auto hf_t2 = std::chrono::high_resolution_clock::now();

    double hf_time =
      std::chrono::duration_cast<std::chrono::duration<double>>((hf_t2 - hf_t1)).count();
    if(rank == 0) std::cout << "\nTime for initial setup: " << hf_time << " secs" << endl;

    Matrix C, F;
    TensorType ehf           = 0.0;

    exc.pg().barrier();

    #if SCALE_DOWN_RESOURCES_HF
    if (rank < hf_nranks) {

      int hrank;
      EXPECTS(hf_comm != MPI_COMM_NULL);
      MPI_Comm_rank(hf_comm,&hrank);
      EXPECTS(rank==hrank);
      // cout << "rank,hrank = " << rank << "," << hrank << endl;

      ProcGroup pg{hf_comm};
      auto mgr = MemoryManagerGA::create_coll(pg);
      Distribution_NW distribution;
      RuntimeEngine re;
      ExecutionContext ec{pg, &distribution, mgr, &re};
    #else 
      ExecutionContext& ec = exc;
    #endif

    #ifdef SCALAPACK

<<<<<<< HEAD
=======
      auto blacs_setup_st = std::chrono::high_resolution_clock::now();
>>>>>>> 5db787de
      // Sanity checks
      int scalapack_nranks = 
        scf_options.scalapack_np_row *
        scf_options.scalapack_np_col;

<<<<<<< HEAD
=======
      // XXX: This should be for hf_comm
>>>>>>> 5db787de
      int world_size;
      MPI_Comm_size( ec.pg().comm(), &world_size );
      assert( world_size >= scalapack_nranks );

      if( not scalapack_nranks ) scalapack_nranks = world_size;
      std::vector<int> scalapack_ranks( scalapack_nranks );
      std::iota( scalapack_ranks.begin(), scalapack_ranks.end(), 0 );

      MPI_Group world_group, scalapack_group;
      MPI_Comm scalapack_comm;
      MPI_Comm_group( ec.pg().comm(), &world_group );
      MPI_Group_incl( world_group, scalapack_nranks, scalapack_ranks.data(), &scalapack_group );
      MPI_Comm_create( ec.pg().comm(), scalapack_group, &scalapack_comm );
      
      

      // Define a BLACS grid
      const CB_INT MB = scf_options.scalapack_nb; 
      const CB_INT NPR = scf_options.scalapack_np_row;
      const CB_INT NPC = scf_options.scalapack_np_col;
      std::unique_ptr<CXXBLACS::BlacsGrid> blacs_grid = 
        scalapack_comm == MPI_COMM_NULL ? nullptr :
        std::make_unique<CXXBLACS::BlacsGrid>( scalapack_comm, MB, MB, NPR, NPC );

<<<<<<< HEAD
=======
      auto blacs_setup_en = std::chrono::high_resolution_clock::now();

      std::chrono::duration<double> blacs_time = blacs_setup_en - blacs_setup_st;
      
      if(rank == 0) std::cout << "\nTime for BLACS setup: " << blacs_time.count() << " secs\n";

>>>>>>> 5db787de
      if(debug and blacs_grid) blacs_grid->printCoord( std::cout );
    #endif

    /*** =========================== ***/
    /*** compute 1-e integrals       ***/
    /*** =========================== ***/

    auto [H, S, H1, S1] = compute_hamiltonian<TensorType>(ec,atoms,shells,shell_tile_map,AO_tiles);

    //auto H_down = H; //TODO

    /*** =========================== ***/
    /*** build initial-guess density ***/
    /*** =========================== ***/

    Matrix X = compute_orthogonalizer(ec, S);

    // pre-compute data for Schwarz bounds
    auto SchwarzK = compute_schwarz_ints<>(shells);


    const auto use_hcore_guess = false;  // use core Hamiltonian eigenstates to guess density?
    // set to true to match the result of versions 0, 1, and 2 of the code
    // HOWEVER !!! even for medium-size molecules hcore will usually fail !!!
    // thus set to false to use Superposition-Of-Atomic-Densities (SOAD) guess

    Matrix D;
    // Matrix C;
    // Matrix C_occ;
    // Matrix F;

  //     Matrix C_down; //TODO: all are array of 2 vectors
  // Matrix D_down;
  // Matrix F_down;
  // Matrix C_occ_down;

    hf_t1 = std::chrono::high_resolution_clock::now();

    if (use_hcore_guess) 
      compute_hcore_guess(ndocc, shells, SchwarzK, H, X, F, C, C_occ, D);
    else if (restart)
        scf_restart(ec, N, filename, ndocc, C, D);
    else   // SOAD as the guess density
      compute_initial_guess<TensorType>(ec, ndocc, atoms, shells, basis, X, H, C, C_occ, D);
    

    //     C_down = C;
    // D_down = D;
    // C_occ_down = C_occ;

    H.resize(0,0);
    hf_t2 = std::chrono::high_resolution_clock::now();
    hf_time =
      std::chrono::duration_cast<std::chrono::duration<double>>((hf_t2 - hf_t1)).count();

    ec.pg().barrier();
    if(rank == 0) std::cout << "Total Time to compute initial guess: " << hf_time << " secs" << endl;


    hf_t1 = std::chrono::high_resolution_clock::now();
    /*** =========================== ***/
    /*** main iterative loop         ***/
    /*** =========================== ***/

    auto iter          = 0;
    auto rmsd          = 1.0;
    auto ediff         = 0.0;
    // auto ehf           = 0.0;
    auto is_conv       = true;

    // int idiis                     = 0;
    std::vector<tamm::Tensor<TensorType>> diis_hist;
    std::vector<tamm::Tensor<TensorType>> fock_hist;

    Tensor<TensorType> ehf_tmp{tAO, tAO};
    Tensor<TensorType> ehf_tamm{};

    Tensor<TensorType> F1{tAO, tAO};
    Tensor<TensorType> F1tmp1{tAO, tAO};
    Tensor<TensorType> F1tmp{tAOt, tAOt}; //not allocated
    Tensor<TensorType>::allocate(&ec, F1, F1tmp1, ehf_tmp, ehf_tamm);

    Tensor<TensorType> D_tamm{tAO, tAO};
    Tensor<TensorType> D_diff{tAO, tAO};
    Tensor<TensorType> D_last_tamm{tAO, tAO};
    Tensor<TensorType>::allocate(&ec, D_tamm, D_diff, D_last_tamm);

    // FSm12,Sp12D,SpFS
    Tensor<TensorType> FD_tamm{tAO, tAO}; 
    Tensor<TensorType> FDS_tamm{tAO, tAO};
    Tensor<TensorType>::allocate(&ec, FD_tamm, FDS_tamm);//,err_mat_tamm);

    hf_t2 = std::chrono::high_resolution_clock::now();
    hf_time =
      std::chrono::duration_cast<std::chrono::duration<double>>((hf_t2 - hf_t1)).count();
    //ec.pg().barrier();
    if(rank == 0 && debug) std::cout << "\nTime to setup tensors for iterative loop: " << hf_time << " secs" << endl;

    eigen_to_tamm_tensor(D_tamm,D);
    // Matrix err_mat = Matrix::Zero(N,N);

    F = Matrix::Zero(N,N);
    // double precision = tol_int;
    const libint2::BasisSet& obs = shells;
    // assert(N==obs.nbf());
    Matrix G = Matrix::Zero(N,N);
    const auto do_schwarz_screen = SchwarzK.cols() != 0 && SchwarzK.rows() != 0;
    // auto fock_precision = precision;
    // engine precision controls primitive truncation, assume worst-case scenario
    // (all primitive combinations add up constructively)
    auto max_nprim = obs.max_nprim();
    auto max_nprim4 = max_nprim * max_nprim * max_nprim * max_nprim;
    auto shell2bf = obs.shell2bf();
    // const auto nshells = obs.size();

    //DF basis
    IndexSpace dfCocc{range(0,ndocc)}; 
    tdfCocc = {dfCocc,tile_size};
    std::tie(dCocc_til) = tdfCocc.labels<1>("all");


    if(do_density_fitting){

      ndf = dfbs.nbf();
      dfAO = IndexSpace{range(0, ndf)};
      std::tie(df_shell_tile_map, dfAO_tiles, dfAO_opttiles) = compute_AO_tiles(ec,dfbs);
      // if(rank==0 && debug) 
      // cout << "Number of dfAO tiles = " << dfAO_tiles.size() << endl;

      tdfAO=TiledIndexSpace{dfAO, dfAO_opttiles};
      tdfAOt=TiledIndexSpace{dfAO, dfAO_tiles};
      std::tie(d_mu, d_nu, d_ku) = tdfAO.labels<3>("all");
      std::tie(d_mup, d_nup, d_kup) = tdfAOt.labels<3>("all");
    }

    if(do_density_fitting) {
      xyK_tamm = Tensor<TensorType>{tAO, tAO, tdfAO}; //n,n,ndf
      C_occ_tamm = Tensor<TensorType>{tAO,tdfCocc}; //n,nocc
      Tensor<TensorType>::allocate(&ec, xyK_tamm,C_occ_tamm);
    }
    //df basis

    if(rank == 0) {
        std::cout << "\n\n";
        std::cout << " Hartree-Fock iterations" << endl;
        std::cout << std::string(70, '-') << endl;
        std::cout <<
            " Iter     Energy            E-Diff            RMSD            Time" 
                << endl;
        std::cout << std::string(70, '-') << endl;
    }

    std::cout << std::fixed << std::setprecision(2);

    do {
        // Scheduler sch{ec};
        const auto loop_start = std::chrono::high_resolution_clock::now();
        ++iter;

        // Save a copy of the energy and the density
        auto ehf_last = ehf;
        // auto D_last   = D;

        Scheduler{ec}
           (F1tmp1() = 0)
           (D_last_tamm(mu,nu) = D_tamm(mu,nu)).execute();

        // build a new Fock matrix
        // F           = H;

        compute_2bf(ec, obs, do_schwarz_screen, shell2bf, SchwarzK, G, D,
                    F1tmp, F1tmp1, max_nprim4,shells,do_density_fitting);

        std::tie(ehf,rmsd) = scf_iter_body<TensorType>(ec, 
#ifdef SCALAPACK
                        blacs_grid.get(),
#endif
                        iter, ndocc, X, F, C, C_occ, D,
                        S1, F1, H1, F1tmp1,FD_tamm, FDS_tamm, D_tamm, D_last_tamm, D_diff,
                        ehf_tmp, ehf_tamm, diis_hist, fock_hist);

        // compute difference with last iteration
        ediff = ehf - ehf_last;

        const auto loop_stop = std::chrono::high_resolution_clock::now();
        const auto loop_time =
        std::chrono::duration_cast<std::chrono::duration<double>>((loop_stop - loop_start)).count();

        if(rank == 0) {
            std::cout << std::setw(5) << iter << "  " << std::setw(14);
            std::cout << std::fixed << std::setprecision(10) << ehf + enuc;
            std::cout << ' ' << std::setw(16)  << ediff;
            std::cout << ' ' << std::setw(15)  << rmsd << ' ';
            std::cout << std::fixed << std::setprecision(2);
            std::cout << ' ' << std::setw(12)  << loop_time << ' ' << endl;
        }

        // if(rank==0)
        //   writeC(C,filename,options_map);

        if(iter > maxiter) {                
            is_conv = false;
            break;
        }

    } while (((fabs(ediff) > conve) || (fabs(rmsd) > convd)));

    // ec.pg().barrier(); 
    if(rank == 0) {
        std::cout.precision(13);
        if (is_conv)
            cout << "\n** Hartree-Fock energy = " << ehf + enuc << endl;
        else {
            cout << endl << std::string(50, '*') << endl;
            cout << std::string(10, ' ') << 
                    "ERROR: HF Does not converge!!!" << endl;
            cout << std::string(50, '*') << endl;
        }        
    }

    for (auto x: diis_hist) Tensor<TensorType>::deallocate(x);
    for (auto x: fock_hist) Tensor<TensorType>::deallocate(x);

    if(do_density_fitting) Tensor<TensorType>::deallocate(xyK_tamm,C_occ_tamm);
    Tensor<TensorType>::deallocate(H1, S1, D_tamm, ehf_tmp, ehf_tamm); 
    Tensor<TensorType>::deallocate(F1tmp1, D_last_tamm, D_diff, FD_tamm, FDS_tamm);

    if(!is_conv) {
      nwx_terminate("Please check SCF input parameters");
    }

    if(rank==0 && !restart) {
     cout << "writing orbitals to file... ";
     writeC(C,filename,options_map);
     cout << "done." << endl;
    }

      if(rank == 0) tamm_to_eigen_tensor(F1,F);

      Tensor<TensorType>::deallocate(F1); //deallocate using ec

    #if SCALE_DOWN_RESOURCES_HF
      ec.flush_and_sync();
      //MemoryManagerGA::destroy_coll(mgr);

      } //end scaled down process group

      // MPI_Group_free(&wgroup);
      // MPI_Group_free(&hfgroup);
      // MPI_Comm_free(&hf_comm);
    #endif

    //C,F1 is not allocated for ranks > hf_nranks 
    exc.pg().barrier(); 

    // GA_Brdcst(&ehf,sizeof(TensorType),0);
    MPI_Bcast(&ehf,1,tamm::mpi_type<TensorType>(),0,exc.pg().comm());
    Tensor<TensorType> C_tamm{tAO,tAO};
    Tensor<TensorType> F_tamm{tAO,tAO};
    Tensor<TensorType>::allocate(&exc,C_tamm,F_tamm);
    if (rank == 0) {
      eigen_to_tamm_tensor(C_tamm,C);
      eigen_to_tamm_tensor(F_tamm,F);
    }

    exc.pg().barrier();

#ifdef SCALAPACK

    // Free up created comms / groups
    MPI_Comm_free( &scalapack_comm );
    MPI_Group_free( &scalapack_group );
    MPI_Group_free( &world_group );

#endif

    //F, C are not deallocated.
    return std::make_tuple(ndocc, nao, ehf + enuc, shells, shell_tile_map, C_tamm, F_tamm, tAO, tAOt);
}



#endif // TAMM_TESTS_HF_TAMM_HPP_<|MERGE_RESOLUTION|>--- conflicted
+++ resolved
@@ -163,19 +163,13 @@
 
     #ifdef SCALAPACK
 
-<<<<<<< HEAD
-=======
       auto blacs_setup_st = std::chrono::high_resolution_clock::now();
->>>>>>> 5db787de
       // Sanity checks
       int scalapack_nranks = 
         scf_options.scalapack_np_row *
         scf_options.scalapack_np_col;
 
-<<<<<<< HEAD
-=======
       // XXX: This should be for hf_comm
->>>>>>> 5db787de
       int world_size;
       MPI_Comm_size( ec.pg().comm(), &world_size );
       assert( world_size >= scalapack_nranks );
@@ -200,15 +194,12 @@
         scalapack_comm == MPI_COMM_NULL ? nullptr :
         std::make_unique<CXXBLACS::BlacsGrid>( scalapack_comm, MB, MB, NPR, NPC );
 
-<<<<<<< HEAD
-=======
       auto blacs_setup_en = std::chrono::high_resolution_clock::now();
 
       std::chrono::duration<double> blacs_time = blacs_setup_en - blacs_setup_st;
       
       if(rank == 0) std::cout << "\nTime for BLACS setup: " << blacs_time.count() << " secs\n";
 
->>>>>>> 5db787de
       if(debug and blacs_grid) blacs_grid->printCoord( std::cout );
     #endif
 
