#include "ga/macdecls.h"
#include "mpi.h"
#include <chrono>
#include <tamm/tamm.hpp>
#if defined(USE_UPCXX)
#include <upcxx/upcxx.hpp>
#endif

using namespace tamm;

template<typename T>
void test_2_dim_mult_op(Scheduler& sch, size_t N, Tile tilesize, ExecutionHW ex_hw, bool profile) {
    TiledIndexSpace tis1{IndexSpace{range(N)}, tilesize};

    auto [i, j, k] = tis1.labels<3>("all");

    Tensor<T> A{i, k};
    Tensor<T> B{k, j};
    Tensor<T> C{i, j};

    sch.allocate(A, B, C).execute();
    sch(A() = 21.0)(B() = 2.0)(C() = 0.0).execute();

    const auto timer_start = std::chrono::high_resolution_clock::now();

    sch(C(j, i) += A(i, k) * B(k, j)).execute(ex_hw, profile);

    const auto timer_end = std::chrono::high_resolution_clock::now();

    auto mult_time = std::chrono::duration_cast<std::chrono::duration<double>>(
                         (timer_end - timer_start))
                         .count();

    if (sch.ec().pg().rank() == 0)
      std::cout << "2-D Tensor contraction with " << N << " indices tiled with "
                << tilesize << " : " << mult_time << std::endl;
    
    sch.deallocate(A, B, C).execute();

    // 2D dense case
    // ExecutionContext ec{pg, DistributionKind::dense, MemoryManagerKind::ga};
    // using Matrix   = Eigen::Matrix<double, Eigen::Dynamic, Eigen::Dynamic, Eigen::RowMajor>;

    // TiledIndexSpace AO{IndexSpace{range(N)}, 50};
    // TiledIndexSpace AO{IndexSpace{range(N)}, {2,2,1}};
    // auto [mu,nu,ku] = AO.labels<3>("all");
    // Tensor<T> X1{AO,AO};
    // Tensor<T> X2{AO,AO};
    // Tensor<T> X3{AO,AO};
    // X1.set_dense();
    // X2.set_dense();
    // X3.set_dense();
    // Scheduler{ec}.allocate(X1,X2,X3)
    // (X2()=3.2)
    // (X3()=2.4)
    // (X1(mu,nu) = X2(mu,ku) * X3(ku,nu)).execute();
    
    // if(pg.rank()==0) {
    //   Matrix X1_e(N,N);
    //   std::cout << "----------------" << std::endl;
    //   X1_e.setRandom();
    //   std::cout << X1_e << std::endl;
    //   eigen_to_tamm_tensor<double>(X1,X1_e);
    // }
    // Tensor<T> X1_b = tensor_block(X1, {0,0}, {2,2});
    // Tensor<T> X1_bp = permute_tensor(X1_b,{1,0});

    // if(pg.rank()==0) {
    //   std::cout << "----------------" << std::endl;
    //   Matrix X_eig = tamm_to_eigen_matrix<double>(X1_b);
    //   std::cout << X_eig << std::endl;
    //   X_eig = tamm_to_eigen_matrix<double>(X1_bp);
    //   std::cout << "----------------" << std::endl;
    //   std::cout << X_eig << std::endl;
    // }

    // sch.deallocate(X1,X2,X3,X1_b,X1_bp).execute();  
    // X1 = {AO,AO,AO};
    // X2 = {AO,AO,AO};
    // X3 = {AO,AO,AO};
    // Tensor<T>::set_dense(X1,X2,X3);
    // sch.allocate(X1,X2,X3).execute();  
    // sch(X2()=3.2)
    // (X3()=2.3)
    // (X1(mu,nu,ku) = X2(mu,nu,lu)* X3(lu,nu,ku)).execute();    


    // if(pg.rank()==0) {
    //   std::cout << "----------------" << std::endl;
    //   Tensor3D X1_e(N,N,N);
    //   X1_e.setRandom();
    //   eigen_to_tamm_tensor<double>(X1,X1_e);
    //   std::cout << X1_e << std::endl;
    // }

    // X1_b = tensor_block(X1, {0,0,0}, {2,1,2});
    // if(pg.rank() == 0) std::cout << "X1_b is BC: " << X1_b.is_block_cyclic() << std::endl;
    // Tensor<T> X1_bp3 = permute_tensor(X1_b,{2,0,1});
    // if(pg.rank()==0) {
    //   std::cout << "----------------" << std::endl;
    //   Tensor3D X_eig = tamm_to_eigen_tensor<double,3>(X1_b);
    //   std::cout << X_eig << std::endl; 
    //   std::cout << "----------------" << std::endl;
    //   X_eig = tamm_to_eigen_tensor<double,3>(X1_bp3);
    //   std::cout << X_eig.dimensions() << std::endl;       
    //   std::cout << X_eig << std::endl;       
    // }           

    // std::random_device rd;
    // std::mt19937                     e2(rd());
    // std::uniform_real_distribution<> dist(0, 25);
    // double* fptr = F_BC.access_local_buf();
    // for(int i=0;i<F_BC.local_buf_size();i++)
    //  fptr[i] = dist(e2);
    
    // std::cout << "rank " << scalapack_info.pg.rank().value() << std::endl;
    // for(int i=0;i<F_BC.local_buf_size();i++) {
    //  if(i%11==0) std::cout << "\n";
    //  std::cout << fptr[i] << "\t";
    // }
    // std::cout << "\n";

    // // print_tensor(F_BC);
    // // if(scalapack_info.pg.rank() == 0) print_tensor(F_BC);
    // Tensor<T> F1 = from_block_cyclic_tensor(F_BC);
    // if(scalapack_info.pg.rank() == 0) std::cout << "f1 pg = " << F1.proc_grid()[0].value() << "," << F1.proc_grid()[1].value() << "\n";
    // if(scalapack_info.pg.rank() == 0) print_tensor(F1);
    // // eigen_to_tamm_tensor<double>(F1,X1_e);

    // Tensor<T> X1_bp3 = tensor_block(F1, {8,0}, {11,11}, {1,0});
    // if(scalapack_info.pg.rank() == 0) {
    //   std::cout << X1_e << "\n";
    //   std::cout << std::string(16,'-') << "\n";
    //   X1_e = tamm_to_eigen_matrix<double>(X1_bp3);
    //   std::cout << X1_e << "\n";
    // }
}

template <typename T>
void test_3_dim_mult_op(Scheduler& sch, size_t N, Tile tilesize, ExecutionHW ex_hw, bool profile) {
  TiledIndexSpace tis1{IndexSpace{range(N)}, tilesize};

  auto [i, j, k, l, m] = tis1.labels<5>("all");

  Tensor<T> A{i, j, l};
  Tensor<T> B{l, m, k};
  Tensor<T> C{i, j, k};

  sch.allocate(A, B, C)(A() = 21.0)(B() = 2.0)(C() = 0.0).execute();

  const auto timer_start = std::chrono::high_resolution_clock::now();

  sch(C(j, i, k) += A(i, j, l) * B(l, m, k)).execute(ex_hw, profile);

  const auto timer_end = std::chrono::high_resolution_clock::now();

  auto mult_time = std::chrono::duration_cast<std::chrono::duration<double>>(
                       (timer_end - timer_start))
                       .count();

  if (sch.ec().pg().rank() == 0)
    std::cout << "3-D Tensor contraction with " << N << " indices tiled with "
              << tilesize << " : " << mult_time << std::endl;

  sch.deallocate(A, B, C).execute();
}

template <typename T>
void test_4_dim_mult_op(Scheduler& sch, size_t N, Tile tilesize, ExecutionHW ex_hw, bool profile) {
  TiledIndexSpace tis1{IndexSpace{range(N)}, tilesize};

  using CT = std::complex<T>;

  auto [i, j, k, l, m, o] = tis1.labels<6>("all");

 {
  Tensor<T> A{i, j, m, o};
  Tensor<T> B{m, o, k, l};
  Tensor<T> C{i, j, k, l};

  sch.allocate(A, B, C)(A() = 21.0)(B() = 2.0)(C() = 0.0).execute();

  const auto timer_start = std::chrono::high_resolution_clock::now();

  sch//.exact_copy(A(i, j, m, o), B(m, o, k, l))
  (C(j, i, k, l) += A(i, j, m, o) * B(m, o, k, l)).execute(ex_hw, profile);

  const auto timer_end = std::chrono::high_resolution_clock::now();

  auto mult_time = std::chrono::duration_cast<std::chrono::duration<double>>(
                       (timer_end - timer_start))
                       .count();

  if (sch.ec().pg().rank() == 0)
    std::cout << "4-D Tensor contraction (R=RxR) with " << N << " indices tiled with "
              << tilesize << " : " << mult_time << std::endl;

  sch.deallocate(A, B, C).execute();
 }

  {
  Tensor<T> A{i, j, m, o};
  Tensor<T> B{m, o, k, l};
  Tensor<CT> C{i, j, k, l};

  sch.allocate(A, B, C)(A() = 21.0)(B() = 2.0)(C() = 0.0).execute();

  const auto timer_start = std::chrono::high_resolution_clock::now();

  sch//.exact_copy(A(i, j, m, o), B(m, o, k, l))
  (C(j, i, k, l) += A(i, j, m, o) * B(m, o, k, l)).execute(ex_hw, profile);

  const auto timer_end = std::chrono::high_resolution_clock::now();

  auto mult_time = std::chrono::duration_cast<std::chrono::duration<double>>(
                       (timer_end - timer_start))
                       .count();

  if (sch.ec().pg().rank() == 0)
    std::cout << "4-D Tensor contraction (C=RxR) with " << N << " indices tiled with "
<<<<<<< HEAD
              << tilesize << " : " << mult_time << std::endl;

  sch.deallocate(A, B, C).execute();
 }

  {
  Tensor<T> A{i, j, m, o};
  Tensor<CT> B{m, o, k, l};
  Tensor<CT> C{i, j, k, l};

  sch.allocate(A, B, C)(A() = 21.0)(B() = 2.0)(C() = 0.0).execute();

  const auto timer_start = std::chrono::high_resolution_clock::now();

  sch//.exact_copy(A(i, j, m, o), B(m, o, k, l))
  (C(j, i, k, l) += A(i, j, m, o) * B(m, o, k, l)).execute(ex_hw, profile);

  const auto timer_end = std::chrono::high_resolution_clock::now();

  auto mult_time = std::chrono::duration_cast<std::chrono::duration<double>>(
                       (timer_end - timer_start))
                       .count();

  if (sch.ec().pg().rank() == 0)
    std::cout << "4-D Tensor contraction (C=RxC) with " << N << " indices tiled with "
=======
>>>>>>> ddf8fd8d
              << tilesize << " : " << mult_time << std::endl;

  sch.deallocate(A, B, C).execute();
 }

  {
<<<<<<< HEAD
=======
  Tensor<T> A{i, j, m, o};
  Tensor<CT> B{m, o, k, l};
  Tensor<CT> C{i, j, k, l};

  sch.allocate(A, B, C)(A() = 21.0)(B() = 2.0)(C() = 0.0).execute();

  const auto timer_start = std::chrono::high_resolution_clock::now();

  sch//.exact_copy(A(i, j, m, o), B(m, o, k, l))
  (C(j, i, k, l) += A(i, j, m, o) * B(m, o, k, l)).execute(ex_hw, profile);

  const auto timer_end = std::chrono::high_resolution_clock::now();

  auto mult_time = std::chrono::duration_cast<std::chrono::duration<double>>(
                       (timer_end - timer_start))
                       .count();

  if (sch.ec().pg().rank() == 0)
    std::cout << "4-D Tensor contraction (C=RxC) with " << N << " indices tiled with "
              << tilesize << " : " << mult_time << std::endl;

  sch.deallocate(A, B, C).execute();
 }

  {
>>>>>>> ddf8fd8d
  Tensor<CT> A{i, j, m, o};
  Tensor<T>  B{m, o, k, l};
  Tensor<CT> C{i, j, k, l};

  sch.allocate(A, B, C)(A() = 21.0)(B() = 2.0)(C() = 0.0).execute();

  const auto timer_start = std::chrono::high_resolution_clock::now();

  sch//.exact_copy(A(i, j, m, o), B(m, o, k, l))
  (C(j, i, k, l) += A(i, j, m, o) * B(m, o, k, l)).execute(ex_hw, profile);

  const auto timer_end = std::chrono::high_resolution_clock::now();

  auto mult_time = std::chrono::duration_cast<std::chrono::duration<double>>(
                       (timer_end - timer_start))
                       .count();

  if (sch.ec().pg().rank() == 0)
    std::cout << "4-D Tensor contraction (C=CxR) with " << N << " indices tiled with "
              << tilesize << " : " << mult_time << std::endl;

  sch.deallocate(A, B, C).execute();
 }

  {
  Tensor<CT> A{i, j, m, o};
  Tensor<T> B{m, o, k, l};
  Tensor<T> C{i, j, k, l};

  sch.allocate(A, B, C)(A() = 21.0)(B() = 2.0)(C() = 0.0).execute();

  const auto timer_start = std::chrono::high_resolution_clock::now();

  sch//.exact_copy(A(i, j, m, o), B(m, o, k, l))
  (C(j, i, k, l) += A(i, j, m, o) * B(m, o, k, l)).execute(ex_hw, profile);

  const auto timer_end = std::chrono::high_resolution_clock::now();

  auto mult_time = std::chrono::duration_cast<std::chrono::duration<double>>(
                       (timer_end - timer_start))
                       .count();

  if (sch.ec().pg().rank() == 0)
    std::cout << "4-D Tensor contraction (R=CxR) with " << N << " indices tiled with "
              << tilesize << " : " << mult_time << std::endl;

  sch.deallocate(A, B, C).execute();
 }

  {
  Tensor<T> A{i, j, m, o};
  Tensor<CT> B{m, o, k, l};
  Tensor<T> C{i, j, k, l};

  sch.allocate(A, B, C)(A() = 21.0)(B() = 2.0)(C() = 0.0).execute();

  const auto timer_start = std::chrono::high_resolution_clock::now();

  sch//.exact_copy(A(i, j, m, o), B(m, o, k, l))
  (C(j, i, k, l) += A(i, j, m, o) * B(m, o, k, l)).execute(ex_hw, profile);

  const auto timer_end = std::chrono::high_resolution_clock::now();

  auto mult_time = std::chrono::duration_cast<std::chrono::duration<double>>(
                       (timer_end - timer_start))
                       .count();

  if (sch.ec().pg().rank() == 0)
    std::cout << "4-D Tensor contraction (R=RxC) with " << N << " indices tiled with "
              << tilesize << " : " << mult_time << std::endl;

  sch.deallocate(A, B, C).execute();
<<<<<<< HEAD
 }
=======
  }
>>>>>>> ddf8fd8d

  {
  Tensor<CT> A{i, j, m, o};
  Tensor<CT> B{m, o, k, l};
  Tensor<CT> C{i, j, k, l};

  sch.allocate(A, B, C)(A() = 21.0)(B() = 2.0)(C() = 0.0).execute();

  const auto timer_start = std::chrono::high_resolution_clock::now();

  sch//.exact_copy(A(i, j, m, o), B(m, o, k, l))
  (C(j, i, k, l) += A(i, j, m, o) * B(m, o, k, l)).execute(ex_hw, profile);

  const auto timer_end = std::chrono::high_resolution_clock::now();

  auto mult_time = std::chrono::duration_cast<std::chrono::duration<double>>(
                       (timer_end - timer_start))
                       .count();

  if (sch.ec().pg().rank() == 0)
    std::cout << "4-D Tensor contraction (C=CxC) with " << N << " indices tiled with "
              << tilesize << " : " << mult_time << std::endl;

  sch.deallocate(A, B, C).execute();
 } 

}

template <typename T>
void test_4_dim_mult_op_last_unit(Scheduler& sch, size_t N, Tile tilesize, ExecutionHW ex_hw, bool profile) {
  TiledIndexSpace tis1{IndexSpace{range(N)}, tilesize};
  size_t size = N / 10 > 0 ? N / 10 : 1;
  TiledIndexSpace tis2{IndexSpace{range(size)}};

  auto [i, j, k, l] = tis1.labels<4>("all");
  auto [m, o] = tis2.labels<2>("all");

  Tensor<T> A{m, o};
  Tensor<T> B{i, j, k, m};
  Tensor<T> C{i, j, k, m};

  sch.allocate(A, B, C)(A() = 21.0)(B() = 2.0)(C() = 0.0).execute();

  const auto timer_start = std::chrono::high_resolution_clock::now();

  sch(C(j, i, k, o) += A(m, o) * B(i, j, k, m)).execute(ex_hw, profile);

  const auto timer_end = std::chrono::high_resolution_clock::now();

  auto mult_time = std::chrono::duration_cast<std::chrono::duration<double>>(
                       (timer_end - timer_start))
                       .count();

  if (sch.ec().pg().rank() == 0)
    std::cout << "4-D Tensor contraction with 2-D unit tiled matrix " << N
              << " indices tiled with " << tilesize
              << " last index unit tiled : " << mult_time << std::endl;
}

template <typename T>
void test_4_dim_mult_op_first_unit(Scheduler& sch, size_t N, Tile tilesize, ExecutionHW ex_hw, bool profile) {
  TiledIndexSpace tis1{IndexSpace{range(N)}, tilesize};
  size_t size = N / 10 > 0 ? N / 10 : 1;
  TiledIndexSpace tis2{IndexSpace{range(size)}};
  TiledIndexSpace tis3{IndexSpace{range(tilesize)}, tilesize};

  auto [i, j, k, l, m, o] = tis1.labels<6>("all");
  auto [t1, t2] = tis3.labels<2>("all");
  // auto [m, o] = tis2.labels<2>("all");

  Tensor<T> A{m, t1};
  Tensor<T> B{t1, m};
  Tensor<T> C{m, i};

  sch.allocate(A, B, C)(A() = 21.0)(B() = 2.0)(C() = 0.0).execute();

  const auto timer_start = std::chrono::high_resolution_clock::now();

  sch(C(m, i) += A(m, t1) * B(t1, i)).execute(ex_hw, profile);

  const auto timer_end = std::chrono::high_resolution_clock::now();

  auto mult_time = std::chrono::duration_cast<std::chrono::duration<double>>(
                       (timer_end - timer_start))
                       .count();

  if (sch.ec().pg().rank() == 0)
    std::cout << "4-D Tensor contraction with 2-D unit tiled matrix " << N
              << " indices tiled with " << tilesize
              << " first index unit tiled : " << mult_time << std::endl;
}

int main(int argc, char* argv[]) {

  tamm::initialize(argc, argv);

  if(argc < 3) {
    tamm_terminate("Please provide an index space size and tile size");
  }

  size_t is_size   = atoi(argv[1]);
  Tile   tile_size = atoi(argv[2]);

  if(is_size < tile_size) tile_size = is_size;

  ProcGroup pg = ProcGroup::create_world_coll();
  ExecutionContext ec{pg, DistributionKind::nw, MemoryManagerKind::ga};

  ExecutionHW ex_hw = ec.exhw();

  Scheduler sch{ec};

  if(ec.pg().rank() == 0) std::cout << "tilesize = " << tile_size << std::endl;

  const bool profile = true;
  // test_2_dim_mult_op<double>(sch, is_size, tile_size, ex_hw, profile);
  // test_3_dim_mult_op<double>(sch, is_size, tile_size, ex_hw, profile);
  test_4_dim_mult_op<double>(sch, is_size, tile_size, ex_hw, profile);
  // test_4_dim_mult_op_last_unit<double>(sch, is_size, tile_size);
  // test_4_dim_mult_op_first_unit<double>(sch, is_size, tile_size);

  if(profile && ec.print()) {
    std::string profile_csv = "multops_profile.csv";
    std::ofstream pds(profile_csv, std::ios::out);
    if(!pds) std::cerr << "Error opening file " << profile_csv << std::endl;
    std::string header = "ID;Level;OP;total_op_time_min;total_op_time_max;total_op_time_avg;";
    header += "get_time_min;get_time_max;get_time_avg;gemm_time_min;";
    header += "gemm_time_max;gemm_time_avg;acc_time_min;acc_time_max;acc_time_avg";
    pds << header << std::endl;
    pds << ec.get_profile_data().str() << std::endl;
    pds.close();
  }

  tamm::finalize();

  return 0;
}<|MERGE_RESOLUTION|>--- conflicted
+++ resolved
@@ -218,7 +218,6 @@
 
   if (sch.ec().pg().rank() == 0)
     std::cout << "4-D Tensor contraction (C=RxR) with " << N << " indices tiled with "
-<<<<<<< HEAD
               << tilesize << " : " << mult_time << std::endl;
 
   sch.deallocate(A, B, C).execute();
@@ -244,42 +243,12 @@
 
   if (sch.ec().pg().rank() == 0)
     std::cout << "4-D Tensor contraction (C=RxC) with " << N << " indices tiled with "
-=======
->>>>>>> ddf8fd8d
               << tilesize << " : " << mult_time << std::endl;
 
   sch.deallocate(A, B, C).execute();
  }
 
   {
-<<<<<<< HEAD
-=======
-  Tensor<T> A{i, j, m, o};
-  Tensor<CT> B{m, o, k, l};
-  Tensor<CT> C{i, j, k, l};
-
-  sch.allocate(A, B, C)(A() = 21.0)(B() = 2.0)(C() = 0.0).execute();
-
-  const auto timer_start = std::chrono::high_resolution_clock::now();
-
-  sch//.exact_copy(A(i, j, m, o), B(m, o, k, l))
-  (C(j, i, k, l) += A(i, j, m, o) * B(m, o, k, l)).execute(ex_hw, profile);
-
-  const auto timer_end = std::chrono::high_resolution_clock::now();
-
-  auto mult_time = std::chrono::duration_cast<std::chrono::duration<double>>(
-                       (timer_end - timer_start))
-                       .count();
-
-  if (sch.ec().pg().rank() == 0)
-    std::cout << "4-D Tensor contraction (C=RxC) with " << N << " indices tiled with "
-              << tilesize << " : " << mult_time << std::endl;
-
-  sch.deallocate(A, B, C).execute();
- }
-
-  {
->>>>>>> ddf8fd8d
   Tensor<CT> A{i, j, m, o};
   Tensor<T>  B{m, o, k, l};
   Tensor<CT> C{i, j, k, l};
@@ -352,11 +321,7 @@
               << tilesize << " : " << mult_time << std::endl;
 
   sch.deallocate(A, B, C).execute();
-<<<<<<< HEAD
- }
-=======
   }
->>>>>>> ddf8fd8d
 
   {
   Tensor<CT> A{i, j, m, o};
