--- conflicted
+++ resolved
@@ -47,13 +47,9 @@
     ProcGroup pg{GA_MPI_Comm()};
     auto mgr = MemoryManagerGA::create_coll(pg);
     Distribution_NW distribution;
-<<<<<<< HEAD
     RuntimeEngine re;
-    ExecutionContext *ec = new ExecutionContext{pg,&distribution,mgr,&re};
-=======
-    ExecutionContext ec{pg, &distribution, mgr};
+    ExecutionContext ec{pg, &distribution, mgr, &re};
     auto rank = ec.pg().rank();
->>>>>>> 5c19ba6f
 
     //TODO: read from input file, assume no freezing for now
     TAMM_SIZE freeze_core    = 0;
