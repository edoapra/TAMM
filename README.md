--- conflicted
+++ resolved
@@ -1,12 +1,6 @@
 
 The prerequisites needed to build TAMM can be found [here](old_files/README.md) 
 
-<<<<<<< HEAD
-Currently, TAMM has two cmake builds:
-
-- The latest cmake build using [NWChemExBase](NWChemExBase/dox/Building.md) (not fully tested yet)
-- The old cmake build described [here](old_files/README.md)
-=======
 Currently, TAMM has two CMake builds:
 
 - The old CMake build described [here](old_files/README.md)
@@ -31,4 +25,3 @@
 make -j3
 make install
 ```
->>>>>>> efc93103
