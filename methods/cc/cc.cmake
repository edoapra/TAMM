
include(TargetMacros)
add_mpi_unit_test(CD_CCSD_CS 2 "${CMAKE_SOURCE_DIR}/../inputs/h2o.nwx")
add_mpi_unit_test(CD_CCSD_OS 2 "${CMAKE_SOURCE_DIR}/../inputs/h2o.nwx")

set(CCSD_T_SRCDIR ${CMAKE_CURRENT_SOURCE_DIR}/cc/ccsd_t)
set(CCSD_T_SRCS 
    ${CCSD_T_SRCDIR}/memory.cpp
    ${CCSD_T_SRCDIR}/ccsd_t_common.hpp
    ${CCSD_T_SRCDIR}/hybrid.cpp
    ${CCSD_T_SRCDIR}/ccsd_t_unfused_driver.hpp   
    ${CCSD_T_SRCDIR}/ccsd_t_singles_unfused_cpu.hpp
    ${CCSD_T_SRCDIR}/ccsd_t_doubles_unfused_cpu.hpp
    ${CCSD_T_SRCDIR}/sd_t_total_cpu.cpp
    ${CCSD_T_SRCDIR}/ccsd_t_fused_driver.hpp
    ${CCSD_T_SRCDIR}/fused_common.hpp
    )

if(USE_CUDA)
<<<<<<< HEAD
    set(CCSD_T_SRCDIR ${CMAKE_CURRENT_SOURCE_DIR}/cc/ccsd_t)
    set(CCSD_T_SRCS 
        ${CCSD_T_SRCDIR}/memory.cpp
        ${CCSD_T_SRCDIR}/ccsd_t_common.hpp
        ${CCSD_T_SRCDIR}/hybrid.cpp
        ${CCSD_T_SRCDIR}/ccsd_t_unfused_driver.hpp
        ${CCSD_T_SRCDIR}/ccsd_t_singles_unfused.hpp
        ${CCSD_T_SRCDIR}/ccsd_t_doubles_unfused.hpp
        ${CCSD_T_SRCDIR}/sd_t_total_cpu.cpp
        ${CCSD_T_SRCDIR}/ccsd_t_all_fused_cpu.cpp
        )
=======
>>>>>>> d710d800
    set(CCSD_T_UNFUSED_SRCS ${CCSD_T_SRCS} 
            ${CCSD_T_SRCDIR}/sd_t_total_gpu.cu
            ${CCSD_T_SRCDIR}/sd_t_total_nwc.cu
            ${CCSD_T_SRCDIR}/ccsd_t_singles_unfused.hpp
            ${CCSD_T_SRCDIR}/ccsd_t_doubles_unfused.hpp)
            
    set(CCSD_T_FUSED_SRCS ${CCSD_T_SRCS}            
            ${CCSD_T_SRCDIR}/ccsd_t_all_fused.hpp
            ${CCSD_T_SRCDIR}/ccsd_t_all_fused_sycl.cpp
            ${CCSD_T_SRCDIR}/ccsd_t_all_fused_gpu.cu)

else()
    set(CCSD_T_UNFUSED_SRCS ${CCSD_T_SRCS})
    set(CCSD_T_FUSED_SRCS ${CCSD_T_SRCS}  
            ${CCSD_T_SRCDIR}/ccsd_t_all_fused_cpu.hpp)
endif()

add_mpi_cuda_unit_test(CCSD_T_Unfused "${CCSD_T_UNFUSED_SRCS}" 2 "${CMAKE_SOURCE_DIR}/../inputs/h2o.nwx")
add_mpi_cuda_unit_test(CCSD_T_Unfused_Fast "${CCSD_T_UNFUSED_SRCS}" 2 "${CMAKE_SOURCE_DIR}/../inputs/h2o.nwx")
add_mpi_cuda_unit_test(CCSD_T_Fused "${CCSD_T_FUSED_SRCS}" 2 "${CMAKE_SOURCE_DIR}/../inputs/h2o.nwx")
add_mpi_cuda_unit_test(CCSD_T_Fused_Fast "${CCSD_T_FUSED_SRCS}" 2 "${CMAKE_SOURCE_DIR}/../inputs/h2o.nwx")<|MERGE_RESOLUTION|>--- conflicted
+++ resolved
@@ -4,11 +4,11 @@
 add_mpi_unit_test(CD_CCSD_OS 2 "${CMAKE_SOURCE_DIR}/../inputs/h2o.nwx")
 
 set(CCSD_T_SRCDIR ${CMAKE_CURRENT_SOURCE_DIR}/cc/ccsd_t)
-set(CCSD_T_SRCS 
+set(CCSD_T_SRCS
     ${CCSD_T_SRCDIR}/memory.cpp
     ${CCSD_T_SRCDIR}/ccsd_t_common.hpp
     ${CCSD_T_SRCDIR}/hybrid.cpp
-    ${CCSD_T_SRCDIR}/ccsd_t_unfused_driver.hpp   
+    ${CCSD_T_SRCDIR}/ccsd_t_unfused_driver.hpp
     ${CCSD_T_SRCDIR}/ccsd_t_singles_unfused_cpu.hpp
     ${CCSD_T_SRCDIR}/ccsd_t_doubles_unfused_cpu.hpp
     ${CCSD_T_SRCDIR}/sd_t_total_cpu.cpp
@@ -17,34 +17,20 @@
     )
 
 if(USE_CUDA)
-<<<<<<< HEAD
-    set(CCSD_T_SRCDIR ${CMAKE_CURRENT_SOURCE_DIR}/cc/ccsd_t)
-    set(CCSD_T_SRCS 
-        ${CCSD_T_SRCDIR}/memory.cpp
-        ${CCSD_T_SRCDIR}/ccsd_t_common.hpp
-        ${CCSD_T_SRCDIR}/hybrid.cpp
-        ${CCSD_T_SRCDIR}/ccsd_t_unfused_driver.hpp
-        ${CCSD_T_SRCDIR}/ccsd_t_singles_unfused.hpp
-        ${CCSD_T_SRCDIR}/ccsd_t_doubles_unfused.hpp
-        ${CCSD_T_SRCDIR}/sd_t_total_cpu.cpp
-        ${CCSD_T_SRCDIR}/ccsd_t_all_fused_cpu.cpp
-        )
-=======
->>>>>>> d710d800
-    set(CCSD_T_UNFUSED_SRCS ${CCSD_T_SRCS} 
+    set(CCSD_T_UNFUSED_SRCS ${CCSD_T_SRCS}
             ${CCSD_T_SRCDIR}/sd_t_total_gpu.cu
             ${CCSD_T_SRCDIR}/sd_t_total_nwc.cu
             ${CCSD_T_SRCDIR}/ccsd_t_singles_unfused.hpp
             ${CCSD_T_SRCDIR}/ccsd_t_doubles_unfused.hpp)
-            
-    set(CCSD_T_FUSED_SRCS ${CCSD_T_SRCS}            
+
+    set(CCSD_T_FUSED_SRCS ${CCSD_T_SRCS}
             ${CCSD_T_SRCDIR}/ccsd_t_all_fused.hpp
             ${CCSD_T_SRCDIR}/ccsd_t_all_fused_sycl.cpp
             ${CCSD_T_SRCDIR}/ccsd_t_all_fused_gpu.cu)
 
 else()
     set(CCSD_T_UNFUSED_SRCS ${CCSD_T_SRCS})
-    set(CCSD_T_FUSED_SRCS ${CCSD_T_SRCS}  
+    set(CCSD_T_FUSED_SRCS ${CCSD_T_SRCS}
             ${CCSD_T_SRCDIR}/ccsd_t_all_fused_cpu.hpp)
 endif()
 
