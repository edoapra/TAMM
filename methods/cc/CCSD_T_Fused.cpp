--- conflicted
+++ resolved
@@ -45,10 +45,8 @@
     ExecutionContext ec{pg, DistributionKind::nw, MemoryManagerKind::ga};
     auto rank = ec.pg().rank();
 
-    printf ("[%s] calls hartree_fock_driver<T>(...)==========================================\n", __func__);
     auto [sys_data, hf_energy, shells, shell_tile_map, C_AO, F_AO, C_beta_AO, F_beta_AO, AO_opt, AO_tis,scf_conv]  
                     = hartree_fock_driver<T>(ec,filename);
-    printf ("[%s] ===========================================================================\n", __func__);
 
     int nsranks = sys_data.nbf/15;
     if(nsranks < 1) nsranks=1;
@@ -81,13 +79,8 @@
 
     CCSDOptions ccsd_options = sys_data.options_map.ccsd_options;
     debug = ccsd_options.debug;
-<<<<<<< HEAD
-    if(rank==0) ccsd_options.print();
-    
-=======
     if(rank == 0) ccsd_options.print();
 
->>>>>>> 3c772032
     if(rank==0) cout << endl << "#occupied, #virtual = " << sys_data.nocc << ", " << sys_data.nvir << endl;
     
     auto [MO,total_orbitals] = setupMOIS(sys_data);
@@ -112,17 +105,10 @@
                                 ccsd_restart, cholfile);
     free_tensors(lcao);
 
-<<<<<<< HEAD
-    printf ("[%s] calls setupTensors(...)====================================================\n", __func__);
-    auto [p_evl_sorted,d_t1,d_t2,d_r1,d_r2, d_r1s, d_r2s, d_t1s, d_t2s] 
-            = setupTensors(ec,MO,d_f1,ccsd_options.ndiis,ccsd_restart && fs::exists(ccsdstatus) && scf_conv);
-    printf ("[%s] ===========================================================================\n", __func__);
-=======
     TiledIndexSpace N = MO("all");
 
     auto [p_evl_sorted,d_t1,d_t2,d_r1,d_r2, d_r1s, d_r2s, d_t1s, d_t2s] 
             = setupTensors_cs(ec,MO,d_f1,ccsd_options.ndiis,ccsd_restart && fs::exists(ccsdstatus) && scf_conv);
->>>>>>> 3c772032
 
     if(ccsd_restart) {
         read_from_disk(d_f1,f1file);
@@ -425,10 +411,12 @@
     //
     if (rank == 0)     
     {
+        // std::cout << "--------------------------------------------------------------------" << std::endl;
         ccsd_t_fused_driver_calculator_ops<T>(sys_data,ec,k_spin,MO1,
                                     p_evl_sorted,hf_energy+corr_energy,ccsd_options.ngpu,is_restricted,
                                     total_num_ops, 
                                     seq_h3b);
+        // std::cout << "--------------------------------------------------------------------" << std::endl;
     }
 
     ec.pg().barrier();
@@ -481,4 +469,5 @@
 
     ec.flush_and_sync();
     // delete ec;
+
 }