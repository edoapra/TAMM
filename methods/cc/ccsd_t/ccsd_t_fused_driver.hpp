--- conflicted
+++ resolved
@@ -14,7 +14,6 @@
 //
 //
 template<typename T>
-<<<<<<< HEAD
 std::tuple<double,double,double,double>
 ccsd_t_fused_driver_new(SystemData& sys_data, ExecutionContext& ec,
                         std::vector<int>& k_spin,
@@ -28,20 +27,6 @@
                         LRUCache<Index,std::vector<T>>& cache_d1t, LRUCache<Index,std::vector<T>>& cache_d1v,
                         LRUCache<Index,std::vector<T>>& cache_d2t, LRUCache<Index,std::vector<T>>& cache_d2v,
                         bool seq_h3b=false, bool tilesize_opt=true)
-=======
-std::tuple<double,double,double,double> ccsd_t_fused_driver_new(SystemData& sys_data, ExecutionContext& ec,
-                   std::vector<int>& k_spin,
-                   const TiledIndexSpace& MO,
-                   Tensor<T>& d_t1, Tensor<T>& d_t2,
-                   Tensor<T>& d_v2,
-                   std::vector<T>& k_evl_sorted,
-                   double hf_ccsd_energy, int icuda,
-                   bool is_restricted,
-                   LRUCache<Index,std::vector<T>>& cache_s1t, LRUCache<Index,std::vector<T>>& cache_s1v,
-                   LRUCache<Index,std::vector<T>>& cache_d1t, LRUCache<Index,std::vector<T>>& cache_d1v,
-                   LRUCache<Index,std::vector<T>>& cache_d2t, LRUCache<Index,std::vector<T>>& cache_d2v,
-                   bool seq_h3b=false, bool tilesize_opt=true) 
->>>>>>> 9aedaaff
 {
   //
   auto rank     = ec.pg().rank().value();
@@ -51,11 +36,7 @@
   Index nvab=MO("virt").num_tiles();
 
   Index noa=MO("occ_alpha").num_tiles();
-<<<<<<< HEAD
   Index nva=MO("virt_alpha").num_tiles();
-=======
-  Index nva=MO("virt_alpha").num_tiles();  
->>>>>>> 9aedaaff
 
   auto mo_tiles = MO.input_tile_sizes();
   std::vector<size_t> k_range;
@@ -83,7 +64,6 @@
     if(nodezero) cout << "ERROR: Please check whether you have " << iDevice <<
       " cuda devices per node. Terminating program..." << endl << endl;
     return std::make_tuple(-999,-999,0,0);
-<<<<<<< HEAD
   }
 #elif defined(USE_HIP)
   hipGetDeviceCount(&dev_count_check);
@@ -117,8 +97,6 @@
                         << " Terminating program..." << endl << endl;
       return std::make_tuple(-999,-999,0,0);
     }
-=======
->>>>>>> 9aedaaff
   }
 #endif
 
@@ -162,24 +140,16 @@
   size_t max_d2_kernels_pertask = 9*nvab;
   if(tilesize_opt) {
     max_d1_kernels_pertask = 9*noa;
-<<<<<<< HEAD
     max_d2_kernels_pertask = 9*nva;
   }
 
   //
-=======
-    max_d2_kernels_pertask = 9*nva;    
-  }
-
-  // 
->>>>>>> 9aedaaff
   size_t size_T_s1_t1 = 9 * (max_pdim) * (max_hdim);
   size_t size_T_s1_v2 = 9 * (max_pdim * max_pdim) * (max_hdim * max_hdim);
   size_t size_T_d1_t2 = max_d1_kernels_pertask * (max_pdim * max_pdim) * (max_hdim * max_hdim);
   size_t size_T_d1_v2 = max_d1_kernels_pertask * (max_pdim) * (max_hdim * max_hdim * max_hdim);
   size_t size_T_d2_t2 = max_d2_kernels_pertask * (max_pdim * max_pdim) * (max_hdim * max_hdim);
   size_t size_T_d2_v2 = max_d2_kernels_pertask * (max_pdim * max_pdim * max_pdim) * (max_hdim);
-<<<<<<< HEAD
 
 #if defined(USE_CUDA) || defined(USE_HIP) || defined(USE_DCPP)
   T* df_host_pinned_s1_t1 = (T*)getHostMem(sizeof(double) * size_T_s1_t1);
@@ -217,45 +187,6 @@
 #endif
 
   //
-=======
-
-  // 
-  // 
-  // 
-  T* df_host_pinned_s1_t1 = (T*)getHostMem(sizeof(double) * size_T_s1_t1);
-  T* df_host_pinned_s1_v2 = (T*)getHostMem(sizeof(double) * size_T_s1_v2);
-  T* df_host_pinned_d1_t2 = (T*)getHostMem(sizeof(double) * size_T_d1_t2);
-  T* df_host_pinned_d1_v2 = (T*)getHostMem(sizeof(double) * size_T_d1_v2);
-  T* df_host_pinned_d2_t2 = (T*)getHostMem(sizeof(double) * size_T_d2_t2);
-  T* df_host_pinned_d2_v2 = (T*)getHostMem(sizeof(double) * size_T_d2_v2);
-
-  // 
-  int* df_simple_s1_size = (int*)getHostMem(sizeof(int) * (6));
-  int* df_simple_s1_exec = (int*)getHostMem(sizeof(int) * (9));
-
-  int* df_simple_d1_size = (int*)getHostMem(sizeof(int) * (7 * noab));
-  int* df_simple_d1_exec = (int*)getHostMem(sizeof(int) * (9 * noab));
-
-  int* df_simple_d2_size = (int*)getHostMem(sizeof(int) * (7 * nvab));
-  int* df_simple_d2_exec = (int*)getHostMem(sizeof(int) * (9 * nvab));
-
-  // 
-  double* df_dev_s1_t1_all = (double*)getGpuMem(sizeof(double) * size_T_s1_t1);
-	double* df_dev_s1_v2_all = (double*)getGpuMem(sizeof(double) * size_T_s1_v2);
-  double* df_dev_d1_t2_all = (double*)getGpuMem(sizeof(double) * size_T_d1_t2);
-	double* df_dev_d1_v2_all = (double*)getGpuMem(sizeof(double) * size_T_d1_v2);
-  double* df_dev_d2_t2_all = (double*)getGpuMem(sizeof(double) * size_T_d2_t2);
-	double* df_dev_d2_v2_all = (double*)getGpuMem(sizeof(double) * size_T_d2_v2);
-
-  // 
-  size_t max_num_blocks = sys_data.options_map.ccsd_options.ccsdt_tilesize;
-  max_num_blocks = std::ceil((max_num_blocks+4-1)/4.0);
-
-  double* df_host_energies  = (double*)getHostMem(sizeof(double) * std::pow(max_num_blocks, 6) * 2);
-  double* df_dev_energies 	= (double*)getGpuMem (sizeof(double) * std::pow(max_num_blocks, 6) * 2);
-
-  // 
->>>>>>> 9aedaaff
   int num_task = 0;
   if(!seq_h3b)
   {
@@ -271,16 +202,6 @@
     for (size_t t_h3b = t_h2b; t_h3b < noab; t_h3b++) {      
       if ((k_spin[t_p4b] + k_spin[t_p5b] + k_spin[t_p6b]) ==
           (k_spin[t_h1b] + k_spin[t_h2b] + k_spin[t_h3b])) {
-<<<<<<< HEAD
-        if ((k_spin[t_p4b] + k_spin[t_p5b] + k_spin[t_p6b] +
-            k_spin[t_h1b] + k_spin[t_h2b] + k_spin[t_h3b]) <= 8) {
-          if (next == taskcount) {
-            // if (has_GPU==1) {
-            //   initmemmodule();
-            // }
-
-            double factor = 2.0;
-=======
         if ((!is_restricted) ||
             (k_spin[t_p4b] + k_spin[t_p5b] + k_spin[t_p6b] +
             k_spin[t_h1b] + k_spin[t_h2b] + k_spin[t_h3b]) <= 8) {   
@@ -291,7 +212,6 @@
             
             double factor = 1.0;
             if (is_restricted) factor = 2.0;
->>>>>>> 9aedaaff
             if ((t_p4b == t_p5b) && (t_p5b == t_p6b)) {
               factor /= 6.0;
             } else if ((t_p4b == t_p5b) || (t_p5b == t_p6b)) {
@@ -306,42 +226,12 @@
 
             num_task++;
             // printf ("[%s] rank: %d >> calls the gpu code\n", __func__, rank);
-<<<<<<< HEAD
-            ccsd_t_fully_fused_none_df_none_task(noab, nvab, rank,
-=======
             ccsd_t_fully_fused_none_df_none_task(is_restricted, noab, nvab, rank, 
->>>>>>> 9aedaaff
                                                 k_spin,
                                                 k_range,
                                                 k_offset,
                                                 d_t1, d_t2, d_v2,
                                                 k_evl_sorted,
-<<<<<<< HEAD
-                                                //
-                                                df_host_pinned_s1_t1, df_host_pinned_s1_v2,
-                                                df_host_pinned_d1_t2, df_host_pinned_d1_v2,
-                                                df_host_pinned_d2_t2, df_host_pinned_d2_v2,
-                                                df_host_energies,
-                                                //
-                                                df_simple_s1_size, df_simple_d1_size, df_simple_d2_size,
-                                                df_simple_s1_exec, df_simple_d1_exec, df_simple_d2_exec,
-                                                //
-                                                df_dev_s1_t1_all, df_dev_s1_v2_all,
-                                                df_dev_d1_t2_all, df_dev_d1_v2_all,
-                                                df_dev_d2_t2_all, df_dev_d2_v2_all,
-                                                df_dev_energies,
-                                                //
-                                                t_h1b, t_h2b, t_h3b,
-                                                t_p4b, t_p5b, t_p6b,
-                                                factor, taskcount,
-                                                max_d1_kernels_pertask, max_d2_kernels_pertask,
-                                                //
-                                                size_T_s1_t1, size_T_s1_v2,
-                                                size_T_d1_t2, size_T_d1_v2,
-                                                size_T_d2_t2, size_T_d2_v2,
-                                                //
-                                                tmp_energy_l,
-=======
                                                 // 
                                                 df_host_pinned_s1_t1, df_host_pinned_s1_v2, 
                                                 df_host_pinned_d1_t2, df_host_pinned_d1_v2, 
@@ -366,7 +256,6 @@
                                                 size_T_d2_t2, size_T_d2_v2, 
                                                 // 
                                                 tmp_energy_l, 
->>>>>>> 9aedaaff
                                                 cache_s1t, cache_s1v,
                                                 cache_d1t, cache_d1v,
                                                 cache_d2t, cache_d2v);
@@ -385,21 +274,12 @@
       std::cout << "14256-seq3 loop variant" << std::endl;
       std::cout << "tile142563,kernel,memcpy,data,total" << std::endl;
     }
-<<<<<<< HEAD
-    for (size_t t_h1b = 0; t_h1b < noab; t_h1b++) { //
-    for (size_t t_p4b = noab; t_p4b < noab + nvab; t_p4b++) {
-    for (size_t t_h2b = t_h1b; t_h2b < noab; t_h2b++) {
-    for (size_t t_p5b = t_p4b; t_p5b < noab + nvab; t_p5b++) {
-    for (size_t t_p6b = t_p5b; t_p6b < noab + nvab; t_p6b++) {
-    #endif
-=======
     for (size_t t_h1b = 0; t_h1b < noab; t_h1b++) { //    
     for (size_t t_p4b = noab; t_p4b < noab + nvab; t_p4b++) {
     for (size_t t_h2b = t_h1b; t_h2b < noab; t_h2b++) {    
     for (size_t t_p5b = t_p4b; t_p5b < noab + nvab; t_p5b++) {
     for (size_t t_p6b = t_p5b; t_p6b < noab + nvab; t_p6b++) {
     #endif  
->>>>>>> 9aedaaff
 
     #if 0
     for (size_t t_p4b = noab; t_p4b < noab + nvab; t_p4b++) {
@@ -415,14 +295,9 @@
         for (size_t t_h3b = t_h2b; t_h3b < noab; t_h3b++) {
           if ((k_spin[t_p4b] + k_spin[t_p5b] + k_spin[t_p6b]) ==
               (k_spin[t_h1b] + k_spin[t_h2b] + k_spin[t_h3b])) {
-<<<<<<< HEAD
-            if ((k_spin[t_p4b] + k_spin[t_p5b] + k_spin[t_p6b] +
-                 k_spin[t_h1b] + k_spin[t_h2b] + k_spin[t_h3b]) <= 8)
-=======
             if ((!is_restricted) ||
                 (k_spin[t_p4b] + k_spin[t_p5b] + k_spin[t_p6b] +
                  k_spin[t_h1b] + k_spin[t_h2b] + k_spin[t_h3b]) <= 8) 
->>>>>>> 9aedaaff
             {
               double factor = 1.0;
               if (is_restricted) factor = 2.0;
@@ -442,32 +317,12 @@
 
               //
               num_task++;
-<<<<<<< HEAD
-              ccsd_t_fully_fused_none_df_none_task(noab, nvab, rank,
-=======
               ccsd_t_fully_fused_none_df_none_task(is_restricted, noab, nvab, rank, 
->>>>>>> 9aedaaff
                                                   k_spin,
                                                   k_range,
                                                   k_offset,
                                                   d_t1, d_t2, d_v2,
                                                   k_evl_sorted,
-<<<<<<< HEAD
-                                                  //
-                                                  df_host_pinned_s1_t1, df_host_pinned_s1_v2,
-                                                  df_host_pinned_d1_t2, df_host_pinned_d1_v2,
-                                                  df_host_pinned_d2_t2, df_host_pinned_d2_v2,
-                                                  df_host_energies,
-                                                  //
-                                                  df_simple_s1_size, df_simple_d1_size, df_simple_d2_size,
-                                                  df_simple_s1_exec, df_simple_d1_exec, df_simple_d2_exec,
-                                                  //
-                                                  df_dev_s1_t1_all, df_dev_s1_v2_all,
-                                                  df_dev_d1_t2_all, df_dev_d1_v2_all,
-                                                  df_dev_d2_t2_all, df_dev_d2_v2_all,
-                                                  df_dev_energies,
-                                                  //
-=======
                                                   // 
                                                   df_host_pinned_s1_t1, df_host_pinned_s1_v2, 
                                                   df_host_pinned_d1_t2, df_host_pinned_d1_v2, 
@@ -482,26 +337,16 @@
                                                   df_dev_d2_t2_all, df_dev_d2_v2_all, 
                                                   df_dev_energies,
                                                   // 
->>>>>>> 9aedaaff
                                                   t_h1b, t_h2b, t_h3b,
                                                   t_p4b, t_p5b, t_p6b,
                                                   factor, taskcount,
                                                   max_d1_kernels_pertask, max_d2_kernels_pertask,
-<<<<<<< HEAD
-                                                  //
-                                                  size_T_s1_t1, size_T_s1_v2,
-                                                  size_T_d1_t2, size_T_d1_v2,
-                                                  size_T_d2_t2, size_T_d2_v2,
-                                                  //
-                                                  tmp_energy_l,
-=======
                                                   //  
                                                   size_T_s1_t1, size_T_s1_v2, 
                                                   size_T_d1_t2, size_T_d1_v2, 
                                                   size_T_d2_t2, size_T_d2_v2, 
                                                   // 
                                                   tmp_energy_l, 
->>>>>>> 9aedaaff
                                                   cache_s1t, cache_s1v,
                                                   cache_d1t, cache_d1v,
                                                   cache_d2t, cache_d2v);
@@ -513,7 +358,6 @@
       }
       taskcount++;
     }}}}}
-<<<<<<< HEAD
   } //end seq h3b
 
   //
@@ -525,32 +369,14 @@
   //
   //  free shared device mem
   //
-=======
-  } //end seq h3b 
-
-  // 
-  energy1 = tmp_energy_l[0];
-  energy2 = tmp_energy_l[1];
-
-  // 
-  // 
-  //  free shared deivce mem
-  // 
->>>>>>> 9aedaaff
   freeGpuMem(df_dev_s1_t1_all); freeGpuMem(df_dev_s1_v2_all);
   freeGpuMem(df_dev_d1_t2_all); freeGpuMem(df_dev_d1_v2_all);
   freeGpuMem(df_dev_d2_t2_all); freeGpuMem(df_dev_d2_v2_all);
   freeGpuMem(df_dev_energies);
 
-<<<<<<< HEAD
-  //
+  // 
   //  free shared host mem.
-  //
-=======
-  // 
-  //  free shared host mem.
-  // 
->>>>>>> 9aedaaff
+  // 
   freeHostMem(df_host_pinned_s1_t1);
   freeHostMem(df_host_pinned_s1_v2);
   freeHostMem(df_host_pinned_d1_t2);
@@ -559,49 +385,28 @@
   freeHostMem(df_host_pinned_d2_v2);
   freeHostMem(df_host_energies);
 
-<<<<<<< HEAD
-  //
-=======
-  // 
->>>>>>> 9aedaaff
+  // 
   freeHostMem(df_simple_s1_exec);
   freeHostMem(df_simple_s1_size);
   freeHostMem(df_simple_d1_exec);
   freeHostMem(df_simple_d1_size);
   freeHostMem(df_simple_d2_exec);
   freeHostMem(df_simple_d2_size);
-<<<<<<< HEAD
-#endif
-  //
-  finalizememmodule();
-
-  auto cc_t2 = std::chrono::high_resolution_clock::now();
-  auto ccsd_t_time =
-=======
 
   // 
   finalizememmodule();
 
   auto cc_t2 = std::chrono::high_resolution_clock::now();
   auto ccsd_t_time = 
->>>>>>> 9aedaaff
         std::chrono::duration_cast<std::chrono::duration<double>>((cc_t2 - cc_t1)).count();
 
   ec.pg().barrier ();
   cc_t2 = std::chrono::high_resolution_clock::now();
-<<<<<<< HEAD
   auto total_t_time =
         std::chrono::duration_cast<std::chrono::duration<double>>((cc_t2 - cc_t1)).count();
 
   //
   next = ac->fetch_add(0, 1);
-=======
-  auto total_t_time = 
-        std::chrono::duration_cast<std::chrono::duration<double>>((cc_t2 - cc_t1)).count();
-
-  // 
-  next = ac->fetch_add(0, 1); 
->>>>>>> 9aedaaff
   ac->deallocate();
   delete ac;
 
@@ -613,19 +418,11 @@
                                         std::vector<int>& k_spin,
                                         const TiledIndexSpace& MO,
                                         std::vector<T>& k_evl_sorted,
-<<<<<<< HEAD
                                         double hf_ccsd_energy, int iDevice,
                                         bool is_restricted,
                                         long double& total_num_ops,
                                         //
                                         bool seq_h3b=false)
-=======
-                                        double hf_ccsd_energy, int icuda,
-                                        bool is_restricted,
-                                        long double& total_num_ops, 
-                                        // 
-                                        bool seq_h3b=false) 
->>>>>>> 9aedaaff
 {
   //
   auto rank = ec.pg().rank().value();
@@ -641,15 +438,6 @@
     k_range.push_back(x);
     k_offset.push_back(sum);
     sum+=x;
-<<<<<<< HEAD
-  }
-
-  //
-  //  "list of tasks": size (t_h1b, t_h2b, t_h3b, t_p4b, t_p5b, t_p6b), factor,
-  //
-  std::vector<std::tuple<size_t, size_t, size_t, size_t, size_t, size_t, T>> list_tasks;
-  if(!seq_h3b)
-=======
   } 
 
   // 
@@ -657,7 +445,6 @@
   // 
   std::vector<std::tuple<size_t, size_t, size_t, size_t, size_t, size_t, T>> list_tasks;
   if(!seq_h3b) 
->>>>>>> 9aedaaff
   {
     for (size_t t_p4b = noab; t_p4b < noab + nvab; t_p4b++) {
     for (size_t t_p5b = t_p4b; t_p5b < noab + nvab; t_p5b++) {
@@ -665,15 +452,6 @@
     for (size_t t_h1b = 0; t_h1b < noab; t_h1b++) { //
     for (size_t t_h2b = t_h1b; t_h2b < noab; t_h2b++) {
     for (size_t t_h3b = t_h2b; t_h3b < noab; t_h3b++) {
-<<<<<<< HEAD
-      //
-      if ((k_spin[t_p4b] + k_spin[t_p5b] + k_spin[t_p6b]) ==
-          (k_spin[t_h1b] + k_spin[t_h2b] + k_spin[t_h3b])) {
-        if ((k_spin[t_p4b] + k_spin[t_p5b] + k_spin[t_p6b] +
-            k_spin[t_h1b] + k_spin[t_h2b] + k_spin[t_h3b]) <= 8) {
-          //
-          double factor = 2.0;
-=======
       // 
       if ((k_spin[t_p4b] + k_spin[t_p5b] + k_spin[t_p6b]) ==
           (k_spin[t_h1b] + k_spin[t_h2b] + k_spin[t_h3b])) {
@@ -683,7 +461,6 @@
           //  
           double factor = 1.0;
           if (is_restricted) factor = 2.0;
->>>>>>> 9aedaaff
           if ((t_p4b == t_p5b) && (t_p5b == t_p6b)) {
             factor /= 6.0;
           } else if ((t_p4b == t_p5b) || (t_p5b == t_p6b)) {
@@ -709,48 +486,6 @@
     for (size_t t_p6b = t_p5b; t_p6b < noab + nvab; t_p6b++) {
     for (size_t t_h1b = 0; t_h1b < noab; t_h1b++) {
     for (size_t t_h2b = t_h1b; t_h2b < noab; t_h2b++) {
-<<<<<<< HEAD
-      //
-      for (size_t t_h3b = t_h2b; t_h3b < noab; t_h3b++) {
-        if ((k_spin[t_p4b] + k_spin[t_p5b] + k_spin[t_p6b]) ==
-           (k_spin[t_h1b] + k_spin[t_h2b] + k_spin[t_h3b])) {
-         if ((k_spin[t_p4b] + k_spin[t_p5b] + k_spin[t_p6b] +
-              k_spin[t_h1b] + k_spin[t_h2b] + k_spin[t_h3b]) <= 8)
-          {
-            double factor = 2.0;
-
-            //
-            if ((t_p4b == t_p5b) && (t_p5b == t_p6b)) {
-              factor /= 6.0;
-            } else if ((t_p4b == t_p5b) || (t_p5b == t_p6b)) {
-              factor /= 2.0;
-            }
-
-            if ((t_h1b == t_h2b) && (t_h2b == t_h3b)) {
-              factor /= 6.0;
-            } else if ((t_h1b == t_h2b) || (t_h2b == t_h3b)) {
-              factor /= 2.0;
-            }
-
-            //
-            list_tasks.push_back(std::make_tuple(t_h1b, t_h2b, t_h3b, t_p4b, t_p5b, t_p6b, factor));
-          }
-        }
-      }//h3b
-    }}}}} // nested for loops
-  } //end seq h3b
-
-  //
-  //
-  //
-  // printf ("[%s] rank: %d >> # of tasks: %lu\n", __func__, rank, list_tasks.size());
-
-  //
-  //
-  //
-  total_num_ops = (long double) ccsd_t_fully_fused_performance(list_tasks,
-                                rank, 1,
-=======
       // 
       for (size_t t_h3b = t_h2b; t_h3b < noab; t_h3b++) {
         if ((k_spin[t_p4b] + k_spin[t_p5b] + k_spin[t_p6b]) ==
@@ -792,7 +527,6 @@
   // 
   total_num_ops = (long double) ccsd_t_fully_fused_performance(is_restricted,list_tasks, 
                                 rank, 1, 
->>>>>>> 9aedaaff
                                 noab, nvab,
                                 k_spin,k_range,k_offset,
                                 k_evl_sorted);
