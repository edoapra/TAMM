/*------------------------------------------hybrid execution------------*/
/* $Id$ */
#include <assert.h>
///#define NUM_DEVICES 1
static long long device_id=-1;
#include <stdio.h>
#include <stdlib.h>
#include "ccsd_t_common.hpp"
#include "mpi.h"
#include "ga.h"
#include "ga-mpi.h"
#include "typesf2c.h"

//
int util_my_smp_index(){
  auto ppn = GA_Cluster_nprocs(0);
  return GA_Nodeid()%ppn;
}

//
//
//
#define NUM_RANKS_PER_GPU   1


int check_device(long iDevice) {
  /* Check whether this process is associated with a GPU */
  // printf ("[%s] util_my_smp_index(): %d\n", __func__, util_my_smp_index());
  if((util_my_smp_index()) < iDevice * NUM_RANKS_PER_GPU) return 1;
  return 0;
}

int device_init(long iDevice,int *gpu_device_number) {
  /* Set device_id */
  int dev_count_check = 0;
#if defined(USE_CUDA)
  cudaGetDeviceCount(&dev_count_check);
#elif defined(USE_HIP)
  hipGetDeviceCount(&dev_count_check);
<<<<<<< HEAD
=======
#elif defined(USE_DPCPP)
  dev_count_check = iDevice; //TODO: query ngpus
>>>>>>> d710d800
#endif

  //
  device_id = util_my_smp_index();
  int actual_device_id = device_id % dev_count_check;

  // printf ("[%s] device_id: %lld (%d), dev_count_check: %d, iDevice: %ld\n", __func__, device_id, actual_device_id, dev_count_check, iDevice);

  if(dev_count_check < iDevice){
    printf("Warning: Please check whether you have %ld devices per node\n",iDevice);
    fflush(stdout);
    *gpu_device_number = 30;
  }
  else {
#if defined(USE_CUDA)
    // cudaSetDevice(device_id);
    cudaSetDevice(actual_device_id);
#elif defined(USE_HIP)
    // hipSetDevice(device_id);
    hipSetDevice(actual_device_id);
#endif
  }
  return 1;
}<|MERGE_RESOLUTION|>--- conflicted
+++ resolved
@@ -37,11 +37,8 @@
   cudaGetDeviceCount(&dev_count_check);
 #elif defined(USE_HIP)
   hipGetDeviceCount(&dev_count_check);
-<<<<<<< HEAD
-=======
 #elif defined(USE_DPCPP)
   dev_count_check = iDevice; //TODO: query ngpus
->>>>>>> d710d800
 #endif
 
   //
