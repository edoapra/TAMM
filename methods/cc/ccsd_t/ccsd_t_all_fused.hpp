--- conflicted
+++ resolved
@@ -559,29 +559,6 @@
   freeGpuMem(stream, dev_evl_sorted_p6b);
 #endif
 
-//TODO: destroy stream
-
-<<<<<<< HEAD
-    //
-    //  free shared host mem.
-    //
-    freeHostMem(df_host_pinned_s1_t1);
-    freeHostMem(df_host_pinned_s1_v2);
-    freeHostMem(df_host_pinned_d1_t2);
-    freeHostMem(df_host_pinned_d1_v2);
-    freeHostMem(df_host_pinned_d2_t2);
-    freeHostMem(df_host_pinned_d2_v2);
-
-    //
-    freeHostMem(df_simple_s1_exec);
-    freeHostMem(df_simple_s1_size);
-    freeHostMem(df_simple_d1_exec);
-    freeHostMem(df_simple_d1_size);
-    freeHostMem(df_simple_d2_exec);
-    freeHostMem(df_simple_d2_size);
-#endif
-    //
-
 #if defined(USE_CUDA)
     CUDA_SAFE(cudaStreamDestroy(stream));
 #elif defined(USE_HIP)
@@ -590,9 +567,6 @@
     // DONT delete sycl::queue here, instead done in ccsd_t_fused_driver.hpp
 #endif
 
-=======
-  //
->>>>>>> 1ca78853
 #ifdef OPT_ALL_TIMING
   cudaEventRecord(stop_post_processing);
   cudaEventSynchronize(stop_post_processing);
