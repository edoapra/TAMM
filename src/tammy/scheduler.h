--- conflicted
+++ resolved
@@ -104,12 +104,8 @@
     template<typename OpType, typename... OpTypes>
     Scheduler& operator()(const OpType& op, const OpTypes&... ops) {
         //ops_.push_back(op);
-<<<<<<< HEAD
-        return operator()(ops...);
-=======
       //return operator()(ops...);
       return *this;
->>>>>>> 00f0b9aa
     }
 
    // Scheduler& tensors() { return *this; }
@@ -160,11 +156,7 @@
    }
 
     void execute() {
-<<<<<<< HEAD
-        /* for(auto& op : ops_) {  op->execute(); } */ 
-=======
         /* for(auto& op : ops_) {  op->execute(); } */
->>>>>>> 00f0b9aa
     }
 
     ~Scheduler() {
