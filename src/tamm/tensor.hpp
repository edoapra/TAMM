--- conflicted
+++ resolved
@@ -264,13 +264,8 @@
      * @param [in] rest set of Tensor objects to be allocated
      */
     template<typename... Args>
-<<<<<<< HEAD
     static void alloc(ExecutionContext* ec, Tensor<T>& tensor,
                          Args&... rest) {
-=======
-    static void alloc(const ExecutionContext* ec, Tensor<T>& tensor,
-                      Args&... rest) {
->>>>>>> ee352975
         tensor.impl_->template allocate<T>(ec);
         alloc(ec, rest...);
     }
