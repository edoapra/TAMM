#ifndef TAMM_TENSOR_BASE_HPP_
#define TAMM_TENSOR_BASE_HPP_

#include "tamm/errors.hpp"
#include "tamm/execution_context.hpp"
#include "tamm/index_loop_nest.hpp"
#include "tamm/utils.hpp"

/**
 * @defgroup tensors Tensors
 *
 *
 */

namespace tamm {

/**
 * @ingroup tensors
 * @brief Base class for tensors.
 *
 * This class handles the indexing logic for tensors. Memory management is done
 * by subclasses. The class supports MO indices that are permutation symmetric
 * with anti-symmetry.
 *
 * @note In a spin-restricted tensor, a BB|BB block is mapped to its
 * corresponding to aa|aa block.
 *
 * @todo For now, we cannot handle tensors in which number of upper
 * and lower indices differ by more than one. This relates to
 * correctly handling spin symmetry.
 * @todo SymmGroup has a different connotation. Change name
 *
 */

class TensorBase {
public:
    // Ctors
    TensorBase() = default;

    /**
     * @brief Construct a new TensorBase object using a vector of
     * TiledIndexSpace objects for each mode of the tensor
     *
     * @param [in] block_indices vector of TiledIndexSpace objects for each mode
     * used to construct the tensor
     */
    TensorBase(const std::vector<TiledIndexSpace>& block_indices) :
      block_indices_{block_indices},
      allocation_status_{AllocationStatus::invalid},
      num_modes_{block_indices.size()} {
        for(const auto& tis : block_indices_) { EXPECTS(!tis.is_dependent()); }
        fillin_tlabels();
        construct_dep_map();
    }

    /**
     * @brief Construct a new TensorBase object using a vector of
     * TiledIndexSpace objects for each mode of the tensor
     *
     * @param [in] lbls vector of tiled index labels used for extracting
     * corresponding TiledIndexSpace objects for each mode used to construct the
     * tensor
     */
    TensorBase(const std::vector<TiledIndexLabel>& lbls) :
      allocation_status_{AllocationStatus::invalid},
      num_modes_{lbls.size()} {
        for(const auto& lbl : lbls) {
            block_indices_.push_back(lbl.tiled_index_space());
            // tlabels_.push_back(lbl);
        }
        tlabels_ = lbls;
        construct_dep_map();
    }

    /**
     * @brief Construct a new TensorBase object recursively with a set of
     * TiledIndexSpace/TiledIndexLabel objects followed by a lambda expression
     *
     * @tparam Ts variadic template for rest of the arguments
     * @param [in] tis TiledIndexSpace object used as a mode
     * @param [in] rest remaining part of the arguments
     */
    template<class... Ts>
    TensorBase(const TiledIndexSpace& tis, Ts... rest) : TensorBase{rest...} {
        EXPECTS(!tis.is_dependent());
        block_indices_.insert(block_indices_.begin(), tis);
        fillin_tlabels();
        construct_dep_map();
        // tlabels_.insert(tlabels_.begin(), block_indices_[0].label(-1 -
        // block_indices_.size()));
    }

    // Dtor
    virtual ~TensorBase(){
      // EXPECTS(allocation_status_ == AllocationStatus::invalid);
    };

    /**
     * @brief Method for getting the number of modes of the tensor
     *
     * @returns a size_t for the number of nodes of the tensor
     */
    TensorRank num_modes() const { return num_modes_; }

<<<<<<< HEAD
    ExecutionContext& execution_context() const { return *ec_; }
=======
    ExecutionContext* execution_context() const { return ec_; }
>>>>>>> 5db787de

    auto tindices() const { return block_indices_; }

    TAMM_SIZE block_size(const IndexVector& blockid) const {
        size_t ret = 1;
        EXPECTS(blockid.size() == num_modes());
        size_t rank = block_indices_.size();
        for(size_t i = 0; i < rank; i++) {
            IndexVector dep_idx_vals{};
            if(dep_map_.find(i) != dep_map_.end()) {
                for(const auto& pos : dep_map_.at(i)) {
                    dep_idx_vals.push_back(blockid[pos]);
                }
            }
            ret *= block_indices_[i](dep_idx_vals).tile_size(blockid[i]);
        }
        return ret;
    }

    std::vector<size_t> block_dims(const IndexVector& blockid) const {
        std::vector<size_t> ret;
        EXPECTS(blockid.size() == num_modes());
        size_t rank = block_indices_.size();
        for(size_t i = 0; i < rank; i++) {
            IndexVector dep_idx_vals{};
            if(dep_map_.find(i) != dep_map_.end()) {
                for(const auto& pos : dep_map_.at(i)) {
                    dep_idx_vals.push_back(blockid[pos]);
                }
            }
            ret.push_back(
              block_indices_[i](dep_idx_vals).tile_size(blockid[i]));
        }
        return ret;
    }

    std::vector<size_t> block_offsets(const IndexVector& blockid) const {
        std::vector<size_t> ret;
        EXPECTS(blockid.size() == num_modes());
        size_t rank = num_modes();
        for(size_t i = 0; i < rank; i++) {
            IndexVector dep_idx_vals{};
            if(dep_map_.find(i) != dep_map_.end()) {
                for(const auto& pos : dep_map_.at(i)) {
                    dep_idx_vals.push_back(blockid[pos]);
                }
            }
            ret.push_back(
              block_indices_[i](dep_idx_vals).tile_offset(blockid[i]));
        }
        return ret;
    }

    LabelLoopNest loop_nest() const { return LabelLoopNest{tlabels()}; }

    const std::vector<TiledIndexSpace>& tiled_index_spaces() const {
        return block_indices_;
    }

    const std::vector<TiledIndexLabel>& tlabels() const { return tlabels_; }

    const std::map<size_t, std::vector<size_t>>& dep_map() const {
        return dep_map_;
    }

    /// @todo The following methods could be refactored.
    size_t find_dep(const TileLabelElement& til) {
        size_t bis = tlabels_.size();
        for(size_t i = 0; i < bis; i++) {
            if(block_indices_[i].is_identical(til.tiled_index_space()) &&
               til == tlabels_[i].primary_label())
                return i;
        }
        return bis;
    }

    /// @todo refactor
    bool check_duplicates() {
        size_t til = tlabels_.size();
        for(size_t i1 = 0; i1 < til; i1++) {
            for(size_t i2 = i1 + 1; i2 < til; i2++) {
                auto tl1 = tlabels_[i1];
                auto tl2 = tlabels_[i2];
                EXPECTS(!(tl1.tiled_index_space().is_identical(
                            tl2.tiled_index_space()) &&
                          tl1 == tl2));
            }
        }
        return true;
    }

    /// @todo refactor
    void construct_dep_map() {
        check_duplicates();
        size_t til = tlabels_.size();
        for(size_t i = 0; i < til; i++) {
            auto il  = tlabels_[i];
            auto tis = block_indices_[i];
            if(tis.is_dependent()) {
                /// @todo do we need this check here?
                EXPECTS(il.secondary_labels().size() ==
                        il.tiled_index_space().num_key_tiled_index_spaces());
                for(auto& dep : il.secondary_labels()) {
                    size_t pos = find_dep(dep);
                    EXPECTS(pos != til);
                    if(pos != til) {
                        dep_map_[i].push_back(pos);
                        // if(dep_map_.find(i) != dep_map_.end())
                        //     dep_map_[i].push_back(pos);
                        // else
                        //     dep_map_[i].push_back({pos});// =
                        //     IndexVector{pos};
                    }
                }
                EXPECTS(dep_map_.find(i) != dep_map_.end());
            }
        }
    }

    AllocationStatus allocation_status() { return allocation_status_; }

    void update_status(AllocationStatus status) { allocation_status_ = status; }

    bool has_spin() const { return has_spin_symmetry_; }

    bool has_spatial() const { return has_spatial_symmetry_; }

    Spin spin_total() const { return spin_total_; }

    bool is_non_zero(const IndexVector& blockid) const {
        if(!has_spin()) { return true; }

        EXPECTS(blockid.size() == num_modes());

        size_t rank      = num_modes();
        Spin upper_total = 0, lower_total = 0, other_total = 0;
        for(size_t i = 0; i < rank; i++) {
            IndexVector dep_idx_vals{};
            if(dep_map_.find(i) != dep_map_.end()) {
                for(const auto& pos : dep_map_.at(i)) {
                    dep_idx_vals.push_back(blockid[pos]);
                }
            }

            const auto& tis = block_indices_[i](dep_idx_vals);
            if(spin_mask_[i] == SpinPosition::upper) {
                upper_total += tis.spin(blockid[i]);
            } else if(spin_mask_[i] == SpinPosition::lower) {
                lower_total += tis.spin(blockid[i]);
            } else {
                other_total += tis.spin(blockid[i]);
            }
        }

        return (upper_total == lower_total);
    }

protected:
    void fillin_tlabels() {
        tlabels_.clear();
        for(size_t i = 0; i < block_indices_.size(); i++) {
            tlabels_.push_back(block_indices_[i].label(-1 - i));
        }
    }

    std::vector<TiledIndexSpace> block_indices_;
    Spin spin_total_;
    bool has_spatial_symmetry_;
    bool has_spin_symmetry_;
    AllocationStatus allocation_status_;

    TensorRank num_modes_;
    /// When a tensor is constructed using Tiled Index Labels that correspond to
    /// tiled dependent index spaces.
    std::vector<TiledIndexLabel> tlabels_;

    /// Map that maintains position of dependent index space(s) for a given
    /// dependent index space.
    std::map<size_t, std::vector<size_t>> dep_map_;
    ExecutionContext* ec_ = nullptr;
    std::vector<SpinPosition> spin_mask_;
}; // TensorBase

inline bool operator<=(const TensorBase& lhs, const TensorBase& rhs) {
    return (lhs.tindices() <= rhs.tindices());
}

inline bool operator==(const TensorBase& lhs, const TensorBase& rhs) {
    return (lhs.tindices() == rhs.tindices());
}

inline bool operator!=(const TensorBase& lhs, const TensorBase& rhs) {
    return !(lhs == rhs);
}

inline bool operator<(const TensorBase& lhs, const TensorBase& rhs) {
    return (lhs <= rhs) && (lhs != rhs);
}

} // namespace tamm

#endif // TAMM_TENSOR_BASE_HPP_<|MERGE_RESOLUTION|>--- conflicted
+++ resolved
@@ -102,11 +102,7 @@
      */
     TensorRank num_modes() const { return num_modes_; }
 
-<<<<<<< HEAD
-    ExecutionContext& execution_context() const { return *ec_; }
-=======
     ExecutionContext* execution_context() const { return ec_; }
->>>>>>> 5db787de
 
     auto tindices() const { return block_indices_; }
 
