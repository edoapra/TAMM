--- conflicted
+++ resolved
@@ -729,11 +729,6 @@
 
         T1* abuf_complex_dev{nullptr};
         T1* bbuf_complex_dev{nullptr};
-<<<<<<< HEAD
-        copy_data_to_gpu(hw, abuf_complex, &abuf_complex_dev,  
-                    bbuf_complex, &bbuf_complex_dev,
-                    cinter_buf, &cinter_buf_dev);
-=======
         allocate_device_buffers(hw, &abuf_complex_dev, abuf_complex.size());
         allocate_device_buffers(hw, &bbuf_complex_dev, bbuf_complex.size());
 
@@ -746,7 +741,6 @@
           bbuf_complex = binter_buf; 
           copy_data_to_gpu(hw, thandle, abuf_complex, &abuf_complex_dev, bbuf_complex, &bbuf_complex_dev);
         }
->>>>>>> ddf8fd8d
 
         gemm_wrapper(hw, thandle, AR, BR, B, M, N, K, alpha, beta, abuf_complex, abuf_complex_dev,
                      bbuf_complex, bbuf_complex_dev, cinter_buf, *cinter_buf_dev);
