#ifndef TAMM_MULTIPLY_HPP_
#define TAMM_MULTIPLY_HPP_

#include "tamm/errors.hpp"
#include "tamm/types.hpp"
#include "tamm/kernels/assign.hpp"

#include <algorithm>

#include "ga/ga_linalg.h"

#ifdef USE_BLIS
// disable BLAS prototypes within BLIS.
#define BLIS_DISABLE_BLAS_DEFS
#include "blis/blis.h"
#endif

<<<<<<< HEAD
#if defined(TAMM_BLA_MKL)
  #include "mkl.h"
#elif defined(TAMM_BLA_ESSL)
  #include "essl.h"
#elif defined(TAMM_BLA_REFERENCE)
  #include "blis/cblas.h"
#endif

=======
>>>>>>> 3050131a
#include <complex>
#include <numeric>
#include <vector>

// #define USE_TALSH
#ifdef USE_TALSH
#include "tamm/talsh_tamm.hpp"
#include "tamm/cuda_memory_allocator.hpp"
using tensor_handle = talsh_tens_t;

#undef C0
#undef C4
#undef C5
#undef C6
#undef C7
#undef C8
#undef C9
#undef C10
#endif

#ifdef USE_DPCPP
#include <CL/sycl.hpp>
#include "oneapi/mkl.hpp"
using namespace cl::sycl::ONEAPI;
#endif

namespace tamm {

namespace internal {

template<typename>
struct is_tuple : std::false_type {};
template<typename... T>
struct is_tuple<std::tuple<T...>> : std::true_type {};
template<typename T>
inline constexpr bool is_tuple_v = is_tuple<T>::value;

template<typename> struct is_complex : std::false_type {};
template<typename T> struct is_complex<std::complex<T>> : std::true_type {};
template<typename T>
inline constexpr bool is_complex_v = is_complex<T>::value;

template<typename T>
void gemm_wrapper(const CBLAS_ORDER Order, const CBLAS_TRANSPOSE TransA,
                  const CBLAS_TRANSPOSE TransB, const int M, const int N,
                  const int K, T alpha, const T* A, const int lda, const T* B,
                  const int ldb, T beta, T* C, const int ldc);

template<>
inline void gemm_wrapper<double>(const CBLAS_ORDER Order,
                                 const CBLAS_TRANSPOSE TransA,
                                 const CBLAS_TRANSPOSE TransB, const int M,
                                 const int N, const int K, double alpha,
                                 const double* A, const int lda,
                                 const double* B, const int ldb, double beta,
                                 double* C, const int ldc) {
    cblas_dgemm(Order, TransA, TransB, M, N, K, alpha, A, lda, B, ldb, beta, C,
                ldc);
}

template<>
inline void gemm_wrapper<float>(const CBLAS_ORDER Order,
                                const CBLAS_TRANSPOSE TransA,
                                const CBLAS_TRANSPOSE TransB, const int M,
                                const int N, const int K, float alpha,
                                const float* A, const int lda, const float* B,
                                const int ldb, float beta, float* C,
                                const int ldc) {
    cblas_sgemm(Order, TransA, TransB, M, N, K, alpha, A, lda, B, ldb, beta, C,
                ldc);
}

template<>
inline void gemm_wrapper<std::complex<float>>(
  const CBLAS_ORDER Order, const CBLAS_TRANSPOSE TransA,
  const CBLAS_TRANSPOSE TransB, const int M, const int N, const int K,
  std::complex<float> alpha, const std::complex<float>* A, const int lda,
  const std::complex<float>* B, const int ldb, std::complex<float> beta,
  std::complex<float>* C, const int ldc) {
    cblas_cgemm(Order, TransA, TransB, M, N, K, (const float*)&alpha, (const float*)A, lda,
               (const float*)B, ldb, (const float*)&beta, (float*)C, ldc);
}

template<>
inline void gemm_wrapper<std::complex<double>>(
  const CBLAS_ORDER Order, const CBLAS_TRANSPOSE TransA,
  const CBLAS_TRANSPOSE TransB, const int M, const int N, const int K,
  std::complex<double> alpha, const std::complex<double>* A, const int lda,
  const std::complex<double>* B, const int ldb, std::complex<double> beta,
  std::complex<double>* C, const int ldc) {
    cblas_zgemm(Order, TransA, TransB, M, N, K, (const double*)&alpha, (const double*)A,
                lda, (const double*)B, ldb, (const double*)&beta, (double*)C, ldc);
}
} // namespace internal

namespace kernels {

template<typename T, typename T1, typename T2, typename T3>
void block_multiply(bool &isgpuOp,
        #ifdef USE_TALSH
          TALSH& gpu_mult, talsh_task_t& talsh_task,
          tensor_handle& th_c, tensor_handle& th_a, tensor_handle& th_b,
          int copy_ctrl,
        #endif
        #ifdef USE_DPCPP
          cl::sycl::queue* dev_queue,
        #endif
          int dev_id, T alpha, const T2* abuf, const SizeVec& adims,
          const IntLabelVec& alabels, const T3* bbuf,
          const SizeVec& bdims, const IntLabelVec& blabels, T beta,
          T1* cbuf, const SizeVec& cdims, const IntLabelVec& clabels,
          ExecutionHW hw = ExecutionHW::CPU, bool has_gpu = false,
          bool is_assign = true) {

    const Size asize = std::accumulate(adims.begin(), adims.end(), Size{1},
                                       std::multiplies<Size>());
    const Size bsize = std::accumulate(bdims.begin(), bdims.end(), Size{1},
                                       std::multiplies<Size>());
    const Size csize = std::accumulate(cdims.begin(), cdims.end(), Size{1},
                                       std::multiplies<Size>());

    EXPECTS(abuf != nullptr && bbuf != nullptr && cbuf != nullptr);

    IntLabelVec asorted_labels{alabels}, bsorted_labels{blabels},
      csorted_labels{clabels};
    std::sort(asorted_labels.begin(), asorted_labels.end());
    std::sort(bsorted_labels.begin(), bsorted_labels.end());
    std::sort(csorted_labels.begin(), csorted_labels.end());

    std::vector<IntLabel> inner_labels, aouter_labels, bouter_labels,
      batch_labels, areduce_labels, breduce_labels;
    std::vector<Size> inner_dims, aouter_dims, bouter_dims, batch_dims,
      areduce_dims, breduce_dims;

    int B = 1, M = 1, N = 1, K = 1, AR = 1, BR = 1;
    for(size_t i = 0; i < cdims.size(); i++) {
        const auto& lbl = clabels[i];
        bool is_in_a =
          std::binary_search(asorted_labels.begin(), asorted_labels.end(), lbl);
        bool is_in_b =
          std::binary_search(bsorted_labels.begin(), bsorted_labels.end(), lbl);
        if(is_in_a && is_in_b) {
            batch_labels.push_back(lbl);
            batch_dims.push_back(cdims[i]);
            B *= static_cast<int>(cdims[i].value());
        } else if(is_in_a) {
            aouter_labels.push_back(lbl);
            aouter_dims.push_back(cdims[i]);
            M *= static_cast<int>(cdims[i].value());
        } else if(is_in_b) {
            bouter_labels.push_back(lbl);
            bouter_dims.push_back(cdims[i]);
            N *= static_cast<int>(cdims[i].value());
        } else {
            UNREACHABLE();
        }
    }

    for(size_t i = 0; i < adims.size(); i++) {
        const auto& lbl = alabels[i];
        bool is_in_b =
          std::binary_search(bsorted_labels.begin(), bsorted_labels.end(), lbl);
        bool is_in_c =
          std::binary_search(csorted_labels.begin(), csorted_labels.end(), lbl);
        if(is_in_b && is_in_c) {
            // no-op -- already added in batch_labels
        } else if(is_in_b) {
            inner_labels.push_back(lbl);
            inner_dims.push_back(adims[i]);
            K *= static_cast<int>(adims[i].value());
        } else if(is_in_c) {
            // no-op -- already added to aouter
        } else {
            AR *= adims[i].value();
            areduce_dims.push_back(adims[i]);
            areduce_labels.push_back(lbl);
        }
    }

    for(size_t i = 0; i < bdims.size(); i++) {
        const auto& lbl = blabels[i];
        bool is_in_a =
          std::binary_search(asorted_labels.begin(), asorted_labels.end(), lbl);
        bool is_in_c =
          std::binary_search(csorted_labels.begin(), csorted_labels.end(), lbl);
        if(is_in_a && is_in_c) {
            // no-op -- already added in batch_labels
        } else if(is_in_a) {
            // no-op -- already in inner_labels
        } else if(is_in_c) {
            // no-op -- already added to bouter
        } else {
            BR *= bdims[i].value();
            breduce_dims.push_back(bdims[i]);
            breduce_labels.push_back(lbl);
        }
    }

    std::vector<IntLabel> ainter_labels{areduce_labels};
    ainter_labels.insert(ainter_labels.end(), batch_labels.begin(),
                         batch_labels.end());
    ainter_labels.insert(ainter_labels.end(), aouter_labels.begin(),
                         aouter_labels.end());
    ainter_labels.insert(ainter_labels.end(), inner_labels.begin(),
                         inner_labels.end());

    std::vector<IntLabel> binter_labels{breduce_labels};
    binter_labels.insert(binter_labels.end(), batch_labels.begin(),
                         batch_labels.end());
    binter_labels.insert(binter_labels.end(), inner_labels.begin(),
                         inner_labels.end());
    binter_labels.insert(binter_labels.end(), bouter_labels.begin(),
                         bouter_labels.end());

    std::vector<IntLabel> cinter_labels{batch_labels};
    cinter_labels.insert(cinter_labels.end(), aouter_labels.begin(),
                         aouter_labels.end());
    cinter_labels.insert(cinter_labels.end(), bouter_labels.begin(),
                         bouter_labels.end());

    SizeVec ainter_dims{areduce_dims};
    ainter_dims.insert(ainter_dims.end(), batch_dims.begin(), batch_dims.end());
    ainter_dims.insert(ainter_dims.end(), aouter_dims.begin(),
                       aouter_dims.end());
    ainter_dims.insert(ainter_dims.end(), inner_dims.begin(), inner_dims.end());

    SizeVec binter_dims{breduce_dims};
    binter_dims.insert(binter_dims.end(), batch_dims.begin(), batch_dims.end());
    binter_dims.insert(binter_dims.end(), inner_dims.begin(), inner_dims.end());
    binter_dims.insert(binter_dims.end(), bouter_dims.begin(),
                       bouter_dims.end());

    SizeVec cinter_dims{batch_dims};
    cinter_dims.insert(cinter_dims.end(), aouter_dims.begin(),
                       aouter_dims.end());
    cinter_dims.insert(cinter_dims.end(), bouter_dims.begin(),
                       bouter_dims.end());

    auto transA    = CblasNoTrans;
    auto transB    = CblasNoTrans;
    int ainter_ld  = K;
    int binter_ld  = N;
    int cinter_ld  = N;
    int cbatch_ld  = M * N;
    int abatch_ld  = M * K;
    int bbatch_ld  = K * N;
    int areduce_ld = B * abatch_ld;
    int breduce_ld = B * bbatch_ld;

  auto bmult_cpu_lambda = [&](){
    std::vector<T2> ainter_buf(static_cast<size_t>(asize.value()));
    std::vector<T3> binter_buf(static_cast<size_t>(bsize.value()));
    std::vector<T1> cinter_buf(static_cast<size_t>(csize.value()));
    assign<T2>(ainter_buf.data(), ainter_dims, ainter_labels, T2{1}, abuf, adims,
           alabels, true);
    assign<T3>(binter_buf.data(), binter_dims, binter_labels, T3{1}, bbuf, bdims,
           blabels, true);
#ifdef USE_DPCPP
    T2* ainter_buf_dev = cl::sycl::malloc_device<T2>(ainter_buf.size(), *dev_queue);
    T3* binter_buf_dev = cl::sycl::malloc_device<T3>(binter_buf.size(), *dev_queue);
    T1* cinter_buf_dev = cl::sycl::malloc_device<T1>(cinter_buf.size(), *dev_queue);

    // host-->device copy
    dev_queue->memcpy(ainter_buf_dev, ainter_buf.data(), ainter_buf.size()*sizeof(T2));
    dev_queue->memcpy(binter_buf_dev, binter_buf.data(), binter_buf.size()*sizeof(T3));
    dev_queue->memcpy(cinter_buf_dev, cinter_buf.data(), cinter_buf.size()*sizeof(T1));
    dev_queue->wait_and_throw();
#endif

    // dgemm
    if constexpr(std::is_same_v<T1,T2> && std::is_same_v<T1,T3>){
      for(size_t ari = 0; ari < AR; ari++) {
          for(size_t bri = 0; bri < BR; bri++) {
              for(size_t i = 0; i < B; i++) {
#ifdef USE_DPCPP
                oneapi::mkl::blas::gemm(*dev_queue, oneapi::mkl::transpose::N, oneapi::mkl::transpose::N, N, M, K, alpha,
                                binter_buf_dev + bri * breduce_ld + i * bbatch_ld,
                                binter_ld,
                                ainter_buf_dev + ari * areduce_ld + i * abatch_ld,
                                ainter_ld, beta, cinter_buf_dev + i * cbatch_ld,
                                cinter_ld);
                dev_queue->wait();
#else
                  internal::gemm_wrapper<T>(
                    CblasRowMajor, transA, transB, M, N, K, alpha,
                    ainter_buf.data() + ari * areduce_ld + i * abatch_ld,
                    ainter_ld,
                    binter_buf.data() + bri * breduce_ld + i * bbatch_ld,
                    binter_ld, beta, cinter_buf.data() + i * cbatch_ld,
                    cinter_ld);
#endif
              }
          }
      }
#ifdef USE_DPCPP
      // device-->host copy
      dev_queue->memcpy(cinter_buf.data(), cinter_buf_dev, cinter_buf.size()*sizeof(T1));
      dev_queue->wait_and_throw();
#endif
    }
    #ifdef USE_BLIS
    else {
      //TODO: actually check if one of T2, T3 is real, T1 is complex
      if constexpr(std::is_same_v<T1,T2>){
        //T2 (matrix A) is complex, T3 (B) is real
        if constexpr(internal::is_complex_v<T1>){
          //copy B to complex buffer
          std::vector<T1> bbuf_complex(bsize.value());
          T3* bbuf_comp_ptr = reinterpret_cast<T3*>(&bbuf_complex[0]);
          if constexpr(std::is_same_v<T3,double>)
            bli_dcopyv(BLIS_NO_CONJUGATE,bsize.value(),&binter_buf[0],1,bbuf_comp_ptr,2);
          else if constexpr(std::is_same_v<T3,float>)
            bli_scopyv(BLIS_NO_CONJUGATE,bsize.value(),&binter_buf[0],1,bbuf_comp_ptr,2);
#ifdef USE_DPCPP
          T1* bbuf_complex_dev = cl::sycl::malloc_device<T1>(bbuf_complex.size(), *dev_queue);
          // host-->device copy
          dev_queue->memcpy(bbuf_complex_dev, bbuf_complex.data(), bbuf_complex.size()*sizeof(T1));
          dev_queue->wait_and_throw();
#endif

          for(size_t ari = 0; ari < AR; ari++) {
            for(size_t bri = 0; bri < BR; bri++) {
              for(size_t i = 0; i < B; i++) {
#ifdef USE_DPCPP
                oneapi::mkl::blas::gemm(*dev_queue, oneapi::mkl::transpose::N, oneapi::mkl::transpose::N, N, M, K, alpha,
                                bbuf_complex_dev + bri * breduce_ld + i * bbatch_ld,
                                binter_ld,
                                ainter_buf_dev + ari * areduce_ld + i * abatch_ld,
                                ainter_ld, beta, cinter_buf_dev + i * cbatch_ld,
                                cinter_ld);
#else
                internal::gemm_wrapper<T>(
                  CblasRowMajor, transA, transB, M, N, K, alpha,
                  ainter_buf.data() + ari * areduce_ld + i * abatch_ld,
                  ainter_ld,
                  bbuf_complex.data() + bri * breduce_ld + i * bbatch_ld,
                  binter_ld, beta, cinter_buf.data() + i * cbatch_ld,
                  cinter_ld);
#endif
              }
            }
          }
#ifdef USE_DPCPP
          // device-->host copy
          dev_queue->memcpy(cinter_buf.data(), cinter_buf_dev, cinter_buf.size()*sizeof(T1));
          dev_queue->wait_and_throw();
#endif
        } //is_complex<T1>
        else {
          //T1,T2 (C,A) are real, T3 (B) is complex
          std::vector<T1> bbuf_real(bsize.value());
          T1* bbuf_comp_ptr = reinterpret_cast<T1*>(&binter_buf[0]);
          if constexpr(std::is_same_v<T1,double>)
            bli_dcopyv(BLIS_NO_CONJUGATE,bsize.value(),bbuf_comp_ptr,2,&bbuf_real[0],1);
          else if constexpr(std::is_same_v<T1,float>)
            bli_scopyv(BLIS_NO_CONJUGATE,bsize.value(),bbuf_comp_ptr,2,&bbuf_real[0],1);
#ifdef USE_DPCPP
          T1* bbuf_real_dev = cl::sycl::malloc_device<T1>(bbuf_real.size(), *dev_queue);
          // host-->device copy
          dev_queue->memcpy(bbuf_real_dev, bbuf_real.data(), bbuf_real.size()*sizeof(T1));
          dev_queue->wait_and_throw();
#endif

          for(size_t ari = 0; ari < AR; ari++) {
            for(size_t bri = 0; bri < BR; bri++) {
              for(size_t i = 0; i < B; i++) {
#ifdef USE_DPCPP
                oneapi::mkl::blas::gemm(*dev_queue, oneapi::mkl::transpose::N, oneapi::mkl::transpose::N, N, M, K, alpha,
                                bbuf_real_dev + bri * breduce_ld + i * bbatch_ld,
                                binter_ld,
                                ainter_buf_dev + ari * areduce_ld + i * abatch_ld,
                                ainter_ld, beta, cinter_buf_dev + i * cbatch_ld,
                                cinter_ld);
#else
                internal::gemm_wrapper<T1>(
                  CblasRowMajor, transA, transB, M, N, K, alpha,
                  ainter_buf.data() + ari * areduce_ld + i * abatch_ld,
                  ainter_ld,
                  bbuf_real.data() + bri * breduce_ld + i * bbatch_ld,
                  binter_ld, beta, cinter_buf.data() + i * cbatch_ld,
                  cinter_ld);
#endif
              }
            }
          }
#ifdef USE_DPCPP
          // device-->host copy
          dev_queue->memcpy(cinter_buf.data(), cinter_buf_dev, cinter_buf.size()*sizeof(T1));
          dev_queue->wait_and_throw();
#endif
        } //is_real<T1>

      } //is_same_v<T1,T2>
      else if constexpr(std::is_same_v<T1,T3>){
        //T3 (matrix B) is complex, T2 (A) is real
        if constexpr(internal::is_complex_v<T1>){
          std::vector<T1> abuf_complex(asize.value());
          T2* abuf_comp_ptr = reinterpret_cast<T2*>(&abuf_complex[0]);
          if constexpr(std::is_same_v<T2,double>)
            bli_dcopyv(BLIS_NO_CONJUGATE,asize.value(),&ainter_buf[0],1,abuf_comp_ptr,2);
          else if constexpr(std::is_same_v<T2,float>)
            bli_scopyv(BLIS_NO_CONJUGATE,asize.value(),&ainter_buf[0],1,abuf_comp_ptr,2);
#ifdef USE_DPCPP
          T1* abuf_complex_dev = cl::sycl::malloc_device<T1>(abuf_complex.size(), *dev_queue);
          // host-->device copy
          dev_queue->memcpy(abuf_complex_dev, abuf_complex.data(), abuf_complex.size()*sizeof(T1));
          dev_queue->wait_and_throw();
#endif

          for(size_t ari = 0; ari < AR; ari++) {
            for(size_t bri = 0; bri < BR; bri++) {
              for(size_t i = 0; i < B; i++) {
#ifdef USE_DPCPP
                oneapi::mkl::blas::gemm(*dev_queue, oneapi::mkl::transpose::N, oneapi::mkl::transpose::N, N, M, K, alpha,
                                binter_buf_dev + bri * breduce_ld + i * bbatch_ld,
                                binter_ld,
                                abuf_complex_dev + ari * areduce_ld + i * abatch_ld,
                                ainter_ld, beta, cinter_buf_dev + i * cbatch_ld,
                                cinter_ld);
#else
                internal::gemm_wrapper<T>(
                  CblasRowMajor, transA, transB, M, N, K, alpha,
                  abuf_complex.data() + ari * areduce_ld + i * abatch_ld,
                  ainter_ld,
                  binter_buf.data() + bri * breduce_ld + i * bbatch_ld,
                  binter_ld, beta, cinter_buf.data() + i * cbatch_ld,
                  cinter_ld);
#endif
              }
            }
          }
#ifdef USE_DPCPP
          // device-->host copy
          dev_queue->memcpy(cinter_buf.data(), cinter_buf_dev, cinter_buf.size()*sizeof(T1));
          dev_queue->wait_and_throw();
#endif
        }
        else{
          //T1,T3 (C,B) are real, T2 (A) is complex
          std::vector<T1> abuf_real(asize.value());
          T1* abuf_comp_ptr = reinterpret_cast<T1*>(&ainter_buf[0]);
          if constexpr(std::is_same_v<T1,double>)
            bli_dcopyv(BLIS_NO_CONJUGATE,asize.value(),abuf_comp_ptr,2,&abuf_real[0],1);
          else if constexpr(std::is_same_v<T1,float>)
            bli_scopyv(BLIS_NO_CONJUGATE,asize.value(),abuf_comp_ptr,2,&abuf_real[0],1);
#ifdef USE_DPCPP
          T1* abuf_real_dev = cl::sycl::malloc_device<T1>(abuf_real.size(), *dev_queue);
          // host-->device copy
          dev_queue->memcpy(abuf_real_dev, abuf_real.data(), abuf_real.size()*sizeof(T1));
          dev_queue->wait_and_throw();
#endif

          for(size_t ari = 0; ari < AR; ari++) {
            for(size_t bri = 0; bri < BR; bri++) {
              for(size_t i = 0; i < B; i++) {
#ifdef USE_DPCPP
                oneapi::mkl::blas::gemm(*dev_queue, oneapi::mkl::transpose::N, oneapi::mkl::transpose::N, N, M, K, alpha,
                                binter_buf_dev + bri * breduce_ld + i * bbatch_ld,
                                binter_ld,
                                abuf_real_dev + ari * areduce_ld + i * abatch_ld,
                                ainter_ld, beta, cinter_buf_dev + i * cbatch_ld,
                                cinter_ld);
#else
                internal::gemm_wrapper<T1>(
                  CblasRowMajor, transA, transB, M, N, K, alpha,
                  abuf_real.data() + ari * areduce_ld + i * abatch_ld,
                  ainter_ld,
                  binter_buf.data() + bri * breduce_ld + i * bbatch_ld,
                  binter_ld, beta, cinter_buf.data() + i * cbatch_ld,
                  cinter_ld);
#endif
              }
            }
          }
#ifdef USE_DPCPP
          // device-->host copy
          dev_queue->memcpy(cinter_buf.data(), cinter_buf_dev, cinter_buf.size()*sizeof(T1));
          dev_queue->wait_and_throw();
#endif
        }

      } //is_same_v<T1,T3>

      else if constexpr(internal::is_complex_v<T1> && std::is_same_v<T2,T3>){
        //T1 is complex, T2, T3 are real
        std::vector<T1> abuf_complex(asize.value());
          T2* abuf_comp_ptr = reinterpret_cast<T2*>(&abuf_complex[0]);
        std::vector<T1> bbuf_complex(bsize.value());
          T2* bbuf_comp_ptr = reinterpret_cast<T2*>(&bbuf_complex[0]);

          if constexpr(std::is_same_v<T2,double>) {
            bli_dcopyv(BLIS_NO_CONJUGATE,asize.value(),&ainter_buf[0],1,abuf_comp_ptr,2);
            bli_dcopyv(BLIS_NO_CONJUGATE,bsize.value(),&binter_buf[0],1,bbuf_comp_ptr,2);
          }
          else if constexpr(std::is_same_v<T2,float>) {
            bli_scopyv(BLIS_NO_CONJUGATE,asize.value(),&ainter_buf[0],1,abuf_comp_ptr,2);
            bli_scopyv(BLIS_NO_CONJUGATE,bsize.value(),&binter_buf[0],1,bbuf_comp_ptr,2);
          }
#ifdef USE_DPCPP
        T1* abuf_complex_dev = cl::sycl::malloc_device<T1>(abuf_complex.size(), *dev_queue);
        T2* bbuf_complex_dev = cl::sycl::malloc_device<T2>(bbuf_complex.size(), *dev_queue);
        // host-->device copy
        dev_queue->memcpy(abuf_complex_dev, abuf_complex.data(), abuf_complex.size()*sizeof(T1));
        dev_queue->memcpy(bbuf_complex_dev, bbuf_complex.data(), bbuf_complex.size()*sizeof(T2));
        dev_queue->wait_and_throw();
#endif

          for(size_t ari = 0; ari < AR; ari++) {
            for(size_t bri = 0; bri < BR; bri++) {
              for(size_t i = 0; i < B; i++) {
#ifdef USE_DPCPP
                oneapi::mkl::blas::gemm(*dev_queue, oneapi::mkl::transpose::N, oneapi::mkl::transpose::N, N, M, K, alpha,
                                bbuf_complex_dev + bri * breduce_ld + i * bbatch_ld,
                                binter_ld,
                                abuf_complex_dev + ari * areduce_ld + i * abatch_ld,
                                ainter_ld, beta, cinter_buf_dev + i * cbatch_ld,
                                cinter_ld);
#else
                internal::gemm_wrapper<T>(
                  CblasRowMajor, transA, transB, M, N, K, alpha,
                  abuf_complex.data() + ari * areduce_ld + i * abatch_ld,
                  ainter_ld,
                  bbuf_complex.data() + bri * breduce_ld + i * bbatch_ld,
                  binter_ld, beta, cinter_buf.data() + i * cbatch_ld,
                  cinter_ld);
#endif
              }
            }
          }
#ifdef USE_DPCPP
          // device-->host copy
          dev_queue->memcpy(cinter_buf.data(), cinter_buf_dev, cinter_buf.size()*sizeof(T1));
          dev_queue->wait_and_throw();
#endif
      }

      else NOT_IMPLEMENTED();
    }
    #endif
    // C[0]="<<cinter_buf[0]<<"\n";

#ifdef USE_DPCPP
    cl::sycl::free(ainter_buf_dev, *dev_queue);
    cl::sycl::free(binter_buf_dev, *dev_queue);
    cl::sycl::free(cinter_buf_dev, *dev_queue);
#endif

    assign<T1>(cbuf, cdims, clabels, T{1}, cinter_buf.data(), cinter_dims,
           cinter_labels, is_assign);
    };
    #ifndef USE_TALSH
      bmult_cpu_lambda();

    #else

    auto talsh_op_string = internal::talsh_mult_op_string(
                                clabels, alabels, blabels);

    auto aid_size = adims.size();
    auto bid_size = bdims.size();
    auto cid_size = cdims.size();
    int tal_adims[aid_size];
    int tal_bdims[bid_size];
    int tal_cdims[cid_size];

    std::vector<int> taid;
    std::vector<int> tbid;
    std::vector<int> tcid;
    std::transform(std::begin(adims), std::end(adims),
                 std::back_inserter(taid),[](tamm::Size i) -> int {return i.value();});
    std::transform(std::begin(bdims), std::end(bdims),
                 std::back_inserter(tbid),[](tamm::Size i) -> int {return i.value();});
    std::transform(std::begin(cdims), std::end(cdims),
                 std::back_inserter(tcid),[](tamm::Size i) -> int {return i.value();});

    std::reverse(taid.begin(),taid.end());
    std::reverse(tbid.begin(),tbid.end());
    std::reverse(tcid.begin(),tcid.end());

    std::copy(taid.begin(),taid.end(),tal_adims);
    std::copy(tbid.begin(),tbid.end(),tal_bdims);
    std::copy(tcid.begin(),tcid.end(),tal_cdims);

    bool hadamard = false;
    for(auto x: cinter_labels) {
      auto r1 =  std::find(std::begin(ainter_labels), std::end(ainter_labels), x) != std::end(ainter_labels);
      auto r2 =  std::find(std::begin(binter_labels), std::end(binter_labels), x) != std::end(binter_labels);
      if (r1 && r2) hadamard = true;
    }

    bool reduction_op = false;
    for(auto x: ainter_labels) {
      auto r1 =  std::find(std::begin(cinter_labels), std::end(cinter_labels), x) == std::end(cinter_labels);
      auto r2 =  std::find(std::begin(binter_labels), std::end(binter_labels), x) == std::end(binter_labels);
      if (r1 && r2) reduction_op = true;
    }
    for(auto x: binter_labels) {
      auto r1 =  std::find(std::begin(cinter_labels), std::end(cinter_labels), x) == std::end(cinter_labels);
      auto r2 =  std::find(std::begin(ainter_labels), std::end(ainter_labels), x) == std::end(ainter_labels);
      if (r1 && r2) reduction_op = true;
    }

    if(hadamard || reduction_op || hw == ExecutionHW::CPU || !has_gpu) {
      bmult_cpu_lambda();
    }

    else {
      isgpuOp = true;
      // std::cout << "not hadamard\n";
      // std::cout << talsh_op_string << std::endl;
      // std::cout << aid_size << ":" << bid_size << ":" << cid_size << std::endl;

      // adata, bdata, cdata will have to be created
      // using pinned memory else where for now using
      // regular memory
      // double *adata = host_pinned_memory(abatch_ld*sizeof(double));
      // double *bdata = host_pinned_memory(bbatch_ld*sizeof(double));
      // double *cdata = host_pinned_memory(cbatch_ld*sizeof(double));

      // TALSH gpu_mult{ngpu};
      T2* abufp = const_cast<T2*>(abuf);
      T3* bbufp = const_cast<T3*>(bbuf);

      if constexpr(std::is_same_v<T1,T2> && std::is_same_v<T1,T3>){
           th_a = gpu_mult.host_block(adims.size(),
              tal_adims, abufp);
           th_b = gpu_mult.host_block(bdims.size(),
              tal_bdims, bbufp);
          if(copy_ctrl == COPY_TTT)
            th_c = gpu_mult.host_block(cdims.size(),
               tal_cdims, cbuf);

          gpu_mult.mult_block(talsh_task, dev_id, th_c, th_a, th_b, talsh_op_string,
              alpha, copy_ctrl, is_assign);

          // talshTensorDestruct(&th_a);
          // talshTensorDestruct(&th_b);
          // talshTensorDestruct(&th_c);

      }
      #ifdef USE_BLIS
    else {
      //TODO: actually check if one of T2, T3 is real, T1 is complex
      if constexpr(std::is_same_v<T1,T2>){
        //T2 (matrix A) is complex, T3 (B) is real
        if constexpr(internal::is_complex_v<T1>){
          //copy B to complex buffer
          std::vector<T1> bbuf_complex(bsize.value());
          T3* bbuf_comp_ptr = reinterpret_cast<T3*>(&bbuf_complex[0]);
          if constexpr(std::is_same_v<T3,double>)
            bli_dcopyv(BLIS_NO_CONJUGATE,bsize.value(),bbufp,1,bbuf_comp_ptr,2);
          else if constexpr(std::is_same_v<T3,float>)
            bli_scopyv(BLIS_NO_CONJUGATE,bsize.value(),bbufp,1,bbuf_comp_ptr,2);

          th_a = gpu_mult.host_block(adims.size(),
              tal_adims, abufp);
          th_b = gpu_mult.host_block(bdims.size(),
              tal_bdims, bbuf_complex.data());
          if(copy_ctrl == COPY_TTT)
          th_c = gpu_mult.host_block(cdims.size(),
              tal_cdims, cbuf);

          gpu_mult.mult_block(talsh_task,dev_id, th_c, th_a, th_b, talsh_op_string,
              alpha, copy_ctrl, is_assign);

          // talshTensorDestruct(&th_a);
          // talshTensorDestruct(&th_b);
          // talshTensorDestruct(&th_c);

        } //is_complex<T1>
        else {
          //T1,T2 (C,A) are real, T3 (B) is complex
          std::vector<T1> bbuf_real(bsize.value());
          T1* bbuf_comp_ptr = reinterpret_cast<T1*>(bbufp);
          if constexpr(std::is_same_v<T1,double>)
            bli_dcopyv(BLIS_NO_CONJUGATE,bsize.value(),bbuf_comp_ptr,2,&bbuf_real[0],1);
          else if constexpr(std::is_same_v<T1,float>)
            bli_scopyv(BLIS_NO_CONJUGATE,bsize.value(),bbuf_comp_ptr,2,&bbuf_real[0],1);

          th_a = gpu_mult.host_block(adims.size(),
              tal_adims, abufp);
          th_b = gpu_mult.host_block(bdims.size(),
              tal_bdims, bbuf_real.data());
          if(copy_ctrl == COPY_TTT)
          th_c = gpu_mult.host_block(cdims.size(),
              tal_cdims, cbuf);

          gpu_mult.mult_block(talsh_task,dev_id, th_c, th_a, th_b, talsh_op_string,
              alpha, copy_ctrl, is_assign);

          // talshTensorDestruct(&th_a);
          // talshTensorDestruct(&th_b);
          // talshTensorDestruct(&th_c);

        } //is_real<T1>

      } //is_same_v<T1,T2>
      else if constexpr(std::is_same_v<T1,T3>){
        //T3 (matrix B) is complex, T2 (A) is real
        if constexpr(internal::is_complex_v<T1>){
          std::vector<T1> abuf_complex(asize.value());
          T2* abuf_comp_ptr = reinterpret_cast<T2*>(&abuf_complex[0]);
          if constexpr(std::is_same_v<T2,double>)
            bli_dcopyv(BLIS_NO_CONJUGATE,asize.value(),abufp,1,abuf_comp_ptr,2);
          else if constexpr(std::is_same_v<T2,float>)
            bli_scopyv(BLIS_NO_CONJUGATE,asize.value(),abufp,1,abuf_comp_ptr,2);

          th_a = gpu_mult.host_block(adims.size(),
              tal_adims, abuf_complex.data());
          th_b = gpu_mult.host_block(bdims.size(),
              tal_bdims, bbufp);
          if(copy_ctrl == COPY_TTT)
          th_c = gpu_mult.host_block(cdims.size(),
              tal_cdims, cbuf);

          gpu_mult.mult_block(talsh_task,dev_id, th_c, th_a, th_b, talsh_op_string,
              alpha, copy_ctrl, is_assign);

          // talshTensorDestruct(&th_a);
          // talshTensorDestruct(&th_b);
          // talshTensorDestruct(&th_c);

        }
        else{
          //T1,T3 (C,B) are real, T2 (A) is complex
          std::vector<T1> abuf_real(asize.value());
          T1* abuf_comp_ptr = reinterpret_cast<T1*>(abufp);
          if constexpr(std::is_same_v<T1,double>)
            bli_dcopyv(BLIS_NO_CONJUGATE,asize.value(),abuf_comp_ptr,2,&abuf_real[0],1);
          else if constexpr(std::is_same_v<T1,float>)
            bli_scopyv(BLIS_NO_CONJUGATE,asize.value(),abuf_comp_ptr,2,&abuf_real[0],1);

          th_a = gpu_mult.host_block(adims.size(),
              tal_adims, abuf_real.data());
          th_b = gpu_mult.host_block(bdims.size(),
              tal_bdims, bbufp);
          if(copy_ctrl == COPY_TTT)
          th_c = gpu_mult.host_block(cdims.size(),
              tal_cdims, cbuf);

          gpu_mult.mult_block(talsh_task,dev_id, th_c, th_a, th_b, talsh_op_string,
              alpha, copy_ctrl, is_assign);

          // talshTensorDestruct(&th_a);
          // talshTensorDestruct(&th_b);
          // talshTensorDestruct(&th_c);

        }

      } //is_same_v<T1,T3>

      else if constexpr(internal::is_complex_v<T1> && std::is_same_v<T2,T3>){
        //T1 is complex, T2, T3 are real
        std::vector<T1> abuf_complex(asize.value());
          T2* abuf_comp_ptr = reinterpret_cast<T2*>(&abuf_complex[0]);
        std::vector<T1> bbuf_complex(bsize.value());
          T2* bbuf_comp_ptr = reinterpret_cast<T2*>(&bbuf_complex[0]);

          if constexpr(std::is_same_v<T2,double>) {
            bli_dcopyv(BLIS_NO_CONJUGATE,asize.value(),abufp,1,abuf_comp_ptr,2);
            bli_dcopyv(BLIS_NO_CONJUGATE,bsize.value(),bbufp,1,bbuf_comp_ptr,2);
          }
          else if constexpr(std::is_same_v<T2,float>) {
            bli_scopyv(BLIS_NO_CONJUGATE,asize.value(),abufp,1,abuf_comp_ptr,2);
            bli_scopyv(BLIS_NO_CONJUGATE,bsize.value(),bbufp,1,bbuf_comp_ptr,2);
          }

          th_a = gpu_mult.host_block(adims.size(),
              tal_adims, abuf_complex.data());
          th_b = gpu_mult.host_block(bdims.size(),
              tal_bdims, bbuf_complex.data());
          if(copy_ctrl == COPY_TTT)
          th_c = gpu_mult.host_block(cdims.size(),
              tal_cdims, cbuf);

          gpu_mult.mult_block(talsh_task,dev_id, th_c, th_a, th_b, talsh_op_string,
              alpha, copy_ctrl, is_assign);

          // talshTensorDestruct(&th_a);
          // talshTensorDestruct(&th_b);
          // talshTensorDestruct(&th_c);

      }
      else NOT_IMPLEMENTED();
    }
    #endif

      // Create tensor objects
      // tensor_handle th_a = gpu_mult.host_block(adims.size(),
      //     tal_adims, abufp);
      // tensor_handle th_b = gpu_mult.host_block(bdims.size(),
      //     tal_bdims, bbufp);
      // tensor_handle th_c = gpu_mult.host_block(cdims.size(),
      //     tal_cdims, cbuf);

      // gpu_mult.mult_block(talsh_task,dev_id, th_c, th_a, th_b, talsh_op_string,
      //     alpha, copy_ctrl, is_assign);

      // talshTensorDestruct(&th_a);
      // talshTensorDestruct(&th_b);
      // talshTensorDestruct(&th_c);
      // free_host_pinned_memory(adata);
      // free_host_pinned_memory(bdata);
      // free_host_pinned_memory(cdata);
    }
    #endif
} // block_multiply()

} // namespace kernels

} // namespace tamm

#endif // TAMM_MULTIPLY_HPP_<|MERGE_RESOLUTION|>--- conflicted
+++ resolved
@@ -15,17 +15,6 @@
 #include "blis/blis.h"
 #endif
 
-<<<<<<< HEAD
-#if defined(TAMM_BLA_MKL)
-  #include "mkl.h"
-#elif defined(TAMM_BLA_ESSL)
-  #include "essl.h"
-#elif defined(TAMM_BLA_REFERENCE)
-  #include "blis/cblas.h"
-#endif
-
-=======
->>>>>>> 3050131a
 #include <complex>
 #include <numeric>
 #include <vector>
