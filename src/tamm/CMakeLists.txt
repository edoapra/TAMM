--- conflicted
+++ resolved
@@ -8,31 +8,7 @@
 endif()
 
 #Add the current directory's sources to the list
-<<<<<<< HEAD
 set(tamm_SRCS tamm.cpp index_space.cpp "${tamm_cuda_SRCS}"
-
-#Chao Eigensolver
-    eigensolver/src/cholQR.cpp 
-    eigensolver/src/sisubit.cpp 
-    eigensolver/src/RayleighRitz.cpp 
-    eigensolver/src/GetEigvals.cpp 
-    eigensolver/src/GetResiduals.cpp 
-    eigensolver/src/itereig.cpp 
-    eigensolver/src/evalidate.cpp 
-    eigensolver/src/HSLanczos.cpp 
-    eigensolver/src/getevbnd.cpp 
-    eigensolver/src/parseinput.cpp 
-    eigensolver/src/utilities.cpp 
-    eigensolver/src/getshifts.cpp 
-    eigensolver/src/slicing.cpp 
-    eigensolver/src/collectevs.cpp 
-    eigensolver/src/sync_slices.cpp 
-    eigensolver/src/hsdiag.cpp 
-    eigensolver/src/kmeans.cpp
-)
-=======
-set(tamm_SRCS tamm.cpp index_space.cpp)
->>>>>>> 62c868f5
 
 #Add the current directory's header files to the list
 set(tamm_INCLUDES
