#ifndef TAMM_DISTRIBUTION_H_
#define TAMM_DISTRIBUTION_H_

#include "ga.h"
#include <map>
#include <memory>
#include <tuple>
#include <type_traits>

#include "tamm/tensor_base.hpp"
#include "tamm/types.hpp"

namespace tamm {

class TensorBase;

class Distribution {
public:
    virtual ~Distribution() {}
    virtual std::pair<Proc, Offset> locate(const IndexVector& blockid) = 0;
    virtual Size buf_size(Proc proc) const                             = 0;
    // virtual std::string name() const = 0;
    virtual Distribution* clone(const TensorBase*, Proc) const = 0;

    Distribution(const TensorBase* tensor_structure, Proc nproc) :
      tensor_structure_{tensor_structure},
      nproc_{nproc} {}

protected:
    const TensorBase* tensor_structure_;
    Proc nproc_;
};

#if 0
// @fixme Can this code be cleaned up?
class DistributionFactory {
 public:
  DistributionFactory() = delete;
  DistributionFactory(const DistributionFactory&) = delete;

  template<typename DistributionType>
  static std::shared_ptr<Distribution> make_distribution(const TensorBase* tensor_structure,
                                                         Proc nproc) {
    static_assert(std::is_base_of<Distribution, DistributionType>(),
                  "Distribution type being created is not a subclass of Distribution");
    auto name = DistributionType::class_name; // DistributionType().name();
    auto itr = std::get<0>(
        distributions_.emplace(std::make_tuple(name, *tensor_structure, nproc),
                               std::make_shared<DistributionType>(tensor_structure, nproc)));
    return itr->second;
  }

  static std::shared_ptr<Distribution> make_distribution(const Distribution& distribution,
                                                         const TensorBase* tensor_structure,
                                                         Proc nproc) {
    auto name = distribution.name();
    auto key = std::make_tuple(name, *tensor_structure, nproc);
    if(distributions_.find(key) != distributions_.end()) {
      return distributions_.find(key)->second;
    }
    auto dist = std::shared_ptr<Distribution>{distribution.clone(tensor_structure, nproc)};
    distributions_[key] = dist;
    // return std::get<0>(distributions_.insert(key, std::shared_ptr<Distribution>(dist)))->second;
    return dist;
  }

 private:
  using Key = std::tuple<std::string,TensorBase,Proc>;
  struct KeyLessThan {
   public:
    bool operator() (const Key& lhs, const Key& rhs) const {
      auto lname = std::get<0>(lhs);
      auto lts = std::get<1>(lhs);
      auto lproc = std::get<2>(lhs);
      auto rname = std::get<0>(rhs);
      auto rts = std::get<1>(rhs);
      auto rproc = std::get<2>(rhs);
      return (lname < rname) ||
          (lname == rname && lts < rts) ||
          (lname == rname && lts == rts && lproc < rproc);
    }
  };
  static std::map<Key, std::shared_ptr<Distribution>,KeyLessThan> distributions_;
};  // class DistributionFactory
#endif

class Distribution_NW : public Distribution {
public:
    static const std::string class_name; // = "Distribution_NW";

    using HashValue = Integer;
    using Key       = HashValue;

    std::string name() const {
        return "Distribution_NW"; // Distribution_NW::class_name;
    }

    Distribution* clone(const TensorBase* tensor_structure, Proc nproc) const {
        /** \warning
         *  totalview LD on following statement
         *  back traced to tamm::Tensor<double>::alloc shared_ptr_base.h
         *  backtraced to ccsd_driver<double> execution_context.h
         *  back traced to main
         */
        return new Distribution_NW(tensor_structure, nproc);
    }

#if 0
  std::pair<Proc,Offset> locate(const IndexVector& blockid) {
    auto key = compute_key(blockid);
    auto length = hash_[0];
    auto ptr = std::lower_bound(&hash_[1], &hash_[length + 1], key);
    EXPECTS (ptr != &hash_[length + 1]);
    EXPECTS (key == *ptr);
    EXPECTS (ptr != &hash_[length + 1] && key == *ptr);
    auto ioffset = *(ptr + length);
    auto pptr = std::upper_bound(std::begin(proc_offsets_), std::end(proc_offsets_), Offset{ioffset});
    EXPECTS(pptr != std::begin(proc_offsets_));
    auto proc = Proc{pptr - std::begin(proc_offsets_)};
    proc -= 1;
    auto offset = Offset{ioffset - proc_offsets_[proc.value()].value()};
    return {proc, offset};
  }
#else
    std::pair<Proc, Offset> locate(const IndexVector& blockid) {
        auto key = compute_key(blockid);
        auto itr = std::lower_bound(
          hash_.begin(), hash_.end(), KeyOffsetPair{key, 0},
          [](const KeyOffsetPair& lhs, const KeyOffsetPair& rhs) {
              return lhs.key_ < rhs.key_;
          });
        EXPECTS(itr != hash_.end());
        EXPECTS(key == itr->key_);
        auto ioffset = itr->offset_;
        auto pptr    = std::upper_bound(std::begin(proc_offsets_),
                                     std::end(proc_offsets_), Offset{ioffset});
        EXPECTS(pptr != std::begin(proc_offsets_));
        auto proc = Proc{pptr - std::begin(proc_offsets_)};
        proc -= 1;
        auto offset = Offset{ioffset - proc_offsets_[proc.value()].value()};
        return {proc, offset};
    }
#endif

    Size buf_size(Proc proc) const {
        EXPECTS(proc >= 0);
        EXPECTS(proc < nproc_);
        EXPECTS(proc_offsets_.size() > static_cast<uint64_t>(proc.value()) + 1);
        return proc_offsets_[proc.value() + 1] - proc_offsets_[proc.value()];
    }

public:
    Distribution_NW(const TensorBase* tensor_structure = nullptr,
                    Proc nproc                         = Proc{1}) :
      Distribution{tensor_structure, nproc} {
        EXPECTS(nproc > 0);
        if(tensor_structure == nullptr) { return; }

<<<<<<< HEAD
        int64_t length{0};
        auto iln = tensor_structure_->loop_nest();
        for(const auto& it : iln) {
            if(tensor_structure_->is_non_zero(it)) { length += 1; }
        }
        EXPECTS(length > 0);

=======
>>>>>>> 45c7edac
        compute_key_offsets();
        for(const auto& blockid : tensor_structure_->loop_nest()) {
            hash_.push_back({compute_key(blockid),
                            tensor_structure_->block_size(blockid)});
        }
        EXPECTS(hash_.size() > 0);

        std::sort(hash_.begin(), hash_.end(),
                  [](const KeyOffsetPair& lhs, const KeyOffsetPair& rhs) {
                      return lhs.key_ < rhs.key_;
                  });

        Offset offset = 0;
        for(size_t i=0; i<hash_.size(); i++) {
          auto sz = hash_[i].offset_;
          hash_[i].offset_ = offset;
          offset += sz;
        }
        EXPECTS(offset > 0);
        total_size_ = offset;

        Offset per_proc_size =
          std::max(offset / nproc.value(), Offset{1});
        auto itr      = hash_.begin();
        auto itr_last = hash_.end();
        for(int i = 0; i < nproc.value(); i++) {
            if(itr != itr_last) {
                proc_offsets_.push_back(Offset{itr->offset_});
            } else {
                proc_offsets_.push_back(Offset{total_size_});
            }
            itr =
              std::lower_bound(itr, itr_last, (Offset{i} + 1) * per_proc_size,
                               [](const KeyOffsetPair& hv, const Offset& v) {
                                   return hv.offset_ < v;
                               });
        }
        EXPECTS(proc_offsets_.size() == static_cast<uint64_t>(nproc.value()));
        proc_offsets_.push_back(total_size_);
    }

    // const std::vector<Integer>& hash() const {
    //   return hash_;
    // }

private:
    struct KeyOffsetPair {
        HashValue key_;
        Offset offset_;
    };
    void compute_key_offsets() {
        const auto& tis_list = tensor_structure_->tindices();
        int rank             = tis_list.size();
        key_offsets_.resize(rank);
        if(rank > 0) { key_offsets_[rank - 1] = 1; }
        for(int i = rank - 2; i >= 0; i--) {
            key_offsets_[i] =
              key_offsets_[i + 1] * tis_list[i + 1].max_num_tiles();
        }
    }

    Key compute_key(const IndexVector& blockid) const {
        Key key{0};
        auto rank = tensor_structure_->tindices().size();
        for(size_t i = 0; i < rank; i++) {
            key += blockid[i] * key_offsets_[i].value();
        }
        return key;
    }

    Offset total_size_;
    std::vector<KeyOffsetPair> hash_;
    std::vector<Offset> proc_offsets_;
    std::vector<Offset> key_offsets_;

    friend class DistributionFactory;
}; // class Distribution_NW

} // namespace tamm

#endif // TAMM_DISTRIBUTION_H_<|MERGE_RESOLUTION|>--- conflicted
+++ resolved
@@ -156,19 +156,10 @@
         EXPECTS(nproc > 0);
         if(tensor_structure == nullptr) { return; }
 
-<<<<<<< HEAD
-        int64_t length{0};
-        auto iln = tensor_structure_->loop_nest();
-        for(const auto& it : iln) {
-            if(tensor_structure_->is_non_zero(it)) { length += 1; }
-        }
-        EXPECTS(length > 0);
-
-=======
->>>>>>> 45c7edac
         compute_key_offsets();
         for(const auto& blockid : tensor_structure_->loop_nest()) {
-            hash_.push_back({compute_key(blockid),
+            if(tensor_structure_->is_non_zero(blockid))
+                hash_.push_back({compute_key(blockid),
                             tensor_structure_->block_size(blockid)});
         }
         EXPECTS(hash_.size() > 0);
